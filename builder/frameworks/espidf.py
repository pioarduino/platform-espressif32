# Copyright 2020-present PlatformIO <contact@platformio.org>
#
# Licensed under the Apache License, Version 2.0 (the "License");
# you may not use this file except in compliance with the License.
# You may obtain a copy of the License at
#
#    http://www.apache.org/licenses/LICENSE-2.0
#
# Unless required by applicable law or agreed to in writing, software
# distributed under the License is distributed on an "AS IS" BASIS,
# WITHOUT WARRANTIES OR CONDITIONS OF ANY KIND, either express or implied.
# See the License for the specific language governing permissions and
# limitations under the License.

"""
Espressif IDF

Espressif IoT Development Framework for ESP32 MCU

https://github.com/espressif/esp-idf
"""

import copy
import json
import subprocess
import sys
import shutil
import os
from os.path import join
import re
import requests
import platform as sys_platform

import click
import semantic_version

from SCons.Script import (
    ARGUMENTS,
    COMMAND_LINE_TARGETS,
    DefaultEnvironment,
)

from platformio import fs, __version__
from platformio.compat import IS_WINDOWS
from platformio.proc import exec_command
from platformio.builder.tools.piolib import ProjectAsLibBuilder
from platformio.project.config import ProjectConfig
from platformio.package.version import get_original_version, pepver_to_semver

# Added to avoid conflicts between installed Python packages from
# the IDF virtual environment and PlatformIO Core
# Note: This workaround can be safely deleted when PlatformIO 6.1.7 is released
if os.environ.get("PYTHONPATH"):
    del os.environ["PYTHONPATH"]

env = DefaultEnvironment()
env.SConscript("_embed_files.py", exports="env")

def install_standard_python_deps():
    def _get_installed_standard_pip_packages():
        result = {}
        packages = {}
        pip_output = subprocess.check_output(
            [
                env.subst("$PYTHONEXE"),
                "-m",
                "pip",
                "list",
                "--format=json",
                "--disable-pip-version-check",
            ]
        )
        try:
            packages = json.loads(pip_output)
        except:
            print("Warning! Couldn't extract the list of installed Python packages.")
            return {}
        for p in packages:
            result[p["name"]] = pepver_to_semver(p["version"])

        return result

    deps = {
        "wheel": ">=0.35.1",
        "rich-click": ">=1.8.6",
        "PyYAML": ">=6.0.2"
    }

    installed_packages = _get_installed_standard_pip_packages()
    packages_to_install = []
    for package, spec in deps.items():
        if package not in installed_packages:
            packages_to_install.append(package)
        else:
            version_spec = semantic_version.Spec(spec)
            if not version_spec.match(installed_packages[package]):
                packages_to_install.append(package)

    if packages_to_install:
        env.Execute(
            env.VerboseAction(
                (
                    '"$PYTHONEXE" -m pip install -U '
                    + " ".join(
                        [
                            '"%s%s"' % (p, deps[p])
                            for p in packages_to_install
                        ]
                    )
                ),
                "Installing standard Python dependencies",
            )
        )
    return

install_standard_python_deps()

platform = env.PioPlatform()
config = env.GetProjectConfig()
board = env.BoardConfig()
mcu = board.get("build.mcu", "esp32")
flash_speed = board.get("build.f_flash", "40000000L")
flash_frequency = str(flash_speed.replace("000000L", "m"))
flash_mode = board.get("build.flash_mode", "dio")
idf_variant = mcu.lower()
flag_custom_sdkonfig = False
flag_custom_component_add = False
flag_custom_component_remove = False

# Allow changes in folders of managed components
os.environ["IDF_COMPONENT_OVERWRITE_MANAGED_COMPONENTS"] = "1"

IDF5 = (
    platform.get_package_version("framework-espidf")
    .split(".")[1]
    .startswith("5")
)
IDF_ENV_VERSION = "1.0.0"
FRAMEWORK_DIR = platform.get_package_dir("framework-espidf")
TOOLCHAIN_DIR = platform.get_package_dir(
    "xtensa-esp-elf"
    if mcu in ("esp32", "esp32s2", "esp32s3")
    else "riscv32-esp-elf"
)


assert os.path.isdir(FRAMEWORK_DIR)
assert os.path.isdir(TOOLCHAIN_DIR)

if (
    ["espidf"] == env.get("PIOFRAMEWORK")
    and semantic_version.Version.coerce(__version__)
    <= semantic_version.Version("6.1.10")
    and "__debug" in COMMAND_LINE_TARGETS
):
    print("Warning! Debugging an IDF project requires PlatformIO Core >= 6.1.11!")

if "arduino" in env.subst("$PIOFRAMEWORK"):
    ARDUINO_FRAMEWORK_DIR = platform.get_package_dir("framework-arduinoespressif32")
    ARDUINO_FRMWRK_LIB_DIR = platform.get_package_dir("framework-arduinoespressif32-libs")
    if mcu == "esp32c2":
        ARDUINO_FRMWRK_C2_LIB_DIR = join(platform.get_package_dir("framework-arduinoespressif32-libs"),mcu)
        if not os.path.exists(ARDUINO_FRMWRK_C2_LIB_DIR):
            ARDUINO_C2_DIR = join(platform.get_package_dir("framework-arduino-c2-skeleton-lib"),mcu)
            shutil.copytree(ARDUINO_C2_DIR, ARDUINO_FRMWRK_C2_LIB_DIR, dirs_exist_ok=True)
    # Possible package names in 'package@version' format is not compatible with CMake
    if "@" in os.path.basename(ARDUINO_FRAMEWORK_DIR):
        new_path = os.path.join(
            os.path.dirname(ARDUINO_FRAMEWORK_DIR),
            os.path.basename(ARDUINO_FRAMEWORK_DIR).replace("@", "-"),
        )
        os.rename(ARDUINO_FRAMEWORK_DIR, new_path)
        ARDUINO_FRAMEWORK_DIR = new_path
    assert ARDUINO_FRAMEWORK_DIR and os.path.isdir(ARDUINO_FRAMEWORK_DIR)

BUILD_DIR = env.subst("$BUILD_DIR")
PROJECT_DIR = env.subst("$PROJECT_DIR")
PROJECT_SRC_DIR = env.subst("$PROJECT_SRC_DIR")
CMAKE_API_REPLY_PATH = os.path.join(".cmake", "api", "v1", "reply")
SDKCONFIG_PATH = os.path.expandvars(board.get(
        "build.esp-idf.sdkconfig_path",
        os.path.join(PROJECT_DIR, "sdkconfig.%s" % env.subst("$PIOENV")),
))

#
# generate modified Arduino IDF sdkconfig, applying settings from "custom_sdkconfig"
#
if config.has_option("env:"+env["PIOENV"], "custom_component_add"):
    flag_custom_component_add = True
if config.has_option("env:"+env["PIOENV"], "custom_component_remove"):
    flag_custom_component_remove = True

if config.has_option("env:"+env["PIOENV"], "custom_sdkconfig"):
    flag_custom_sdkonfig = True
if "espidf.custom_sdkconfig" in board:
    flag_custom_sdkonfig = True

def HandleArduinoIDFsettings(env):
    def get_MD5_hash(phrase):
        import hashlib
        return hashlib.md5((phrase).encode('utf-8')).hexdigest()[:16]

    def custom_sdkconfig_file(string):
        if not config.has_option("env:"+env["PIOENV"], "custom_sdkconfig"):
            return ""
        sdkconfig_entrys = env.GetProjectOption("custom_sdkconfig").splitlines()
        for file in sdkconfig_entrys:
            if "http" in file and "://" in file:
                response = requests.get(file.split(" ")[0])
                if response.ok:
                    target = str(response.content.decode('utf-8'))
                else:
                    print("Failed to download:", file)
                    return ""
                return target
            if "file://" in file:
                file_path = join(PROJECT_DIR,file.lstrip("file://").split(os.path.sep)[-1])
                if os.path.exists(file_path):
                    with open(file_path, 'r') as file:
                        target = file.read()
                else:
                    print("File not found:", file_path)
                    return ""
                return target
        return ""


    custom_sdk_config_flags = ""
    board_idf_config_flags = ""
    sdkconfig_file_flags = ""
    custom_sdkconfig_file_str = ""

    if config.has_option("env:"+env["PIOENV"], "custom_sdkconfig"):
        flag_custom_sdkonfig = True
        custom_sdk_config_flags = (env.GetProjectOption("custom_sdkconfig").rstrip("\n")) + "\n"
        custom_sdkconfig_file_str = custom_sdkconfig_file(sdkconfig_file_flags)

    if "espidf.custom_sdkconfig" in board:
        board_idf_config_flags = ('\n'.join([element for element in board.get("espidf.custom_sdkconfig", "")])).rstrip("\n") + "\n"
        flag_custom_sdkonfig = True

    if flag_custom_sdkonfig == True: # TDOO duplicated
        print("*** Add \"custom_sdkconfig\" settings to IDF sdkconfig.defaults ***")
        idf_config_flags = custom_sdk_config_flags
        if custom_sdkconfig_file_str != "":
            sdkconfig_file_flags = custom_sdkconfig_file_str + "\n"
            idf_config_flags = sdkconfig_file_flags + idf_config_flags
        idf_config_flags = board_idf_config_flags + idf_config_flags
        if flash_frequency != "80m":
            idf_config_flags = idf_config_flags + "# CONFIG_ESPTOOLPY_FLASHFREQ_80M is not set\n"
            esptool_flashfreq_y = "CONFIG_ESPTOOLPY_FLASHFREQ_%s=y\n" % flash_frequency.upper()
            esptool_flashfreq_M = "CONFIG_ESPTOOLPY_FLASHFREQ=\"%s\"\n" % flash_frequency
            idf_config_flags = idf_config_flags + esptool_flashfreq_y + esptool_flashfreq_M
        if flash_mode != "qio":
            idf_config_flags = idf_config_flags + "# CONFIG_ESPTOOLPY_FLASHMODE_QIO is not set\n"
        esptool_flashmode = "CONFIG_ESPTOOLPY_FLASHMODE_%s=y\n" % flash_mode.upper()
        if esptool_flashmode not in idf_config_flags:
            idf_config_flags = idf_config_flags + esptool_flashmode
        if mcu in ("esp32") and "CONFIG_FREERTOS_UNICORE=y" in idf_config_flags:
            idf_config_flags = idf_config_flags + "# CONFIG_SPIRAM is not set\n"

        idf_config_flags = idf_config_flags.splitlines()
        sdkconfig_src = join(ARDUINO_FRMWRK_LIB_DIR,mcu,"sdkconfig")

        def get_flag(line):
            if line.startswith("#") and "is not set" in line:
                return line.split(" ")[1]
            elif not line.startswith("#") and len(line.split("=")) > 1:
                return line.split("=")[0]
            else:
                return None

        with open(sdkconfig_src) as src:
            sdkconfig_dst = os.path.join(PROJECT_DIR, "sdkconfig.defaults")
            dst = open(sdkconfig_dst,"w")
            dst.write("# TASMOTA__"+ get_MD5_hash(''.join(custom_sdk_config_flags).strip() + mcu) +"\n")
            while line := src.readline():
                flag = get_flag(line)
                if flag is None:
                    dst.write(line)
                else:
                    no_match = True
                    for item in idf_config_flags:
                        if flag == get_flag(item.replace("\'", "")):
                            dst.write(item.replace("\'", "")+"\n")
                            no_match = False
                            print("Replace:",line,"with:",item.replace("\'", ""))
                            idf_config_flags.remove(item)
                    if no_match:
                        dst.write(line)
            for item in idf_config_flags: # are there new flags?
                print("Add:",item.replace("\'", ""))
                dst.write(item.replace("\'", "")+"\n")
            dst.close()
        return
    else:
        return

def HandleCOMPONENTsettings(env):
    if flag_custom_component_add == True or flag_custom_component_remove == True: # todo remove duplicated
        import yaml
        from yaml import SafeLoader
        print("*** \"custom_component\" is used to (de)select managed idf components ***")
        if flag_custom_component_remove == True:
            idf_custom_component_remove = env.GetProjectOption("custom_component_remove").splitlines()
        else:
            idf_custom_component_remove = ""
        if flag_custom_component_add == True:
            idf_custom_component_add = env.GetProjectOption("custom_component_add").splitlines()
        else:
            idf_custom_component_add = ""

        # search "idf_component.yml" file
        try: # 1.st in Arduino framework
            idf_component_yml_src = os.path.join(ARDUINO_FRAMEWORK_DIR, "idf_component.yml")
            shutil.copy(join(ARDUINO_FRAMEWORK_DIR,"idf_component.yml"),join(ARDUINO_FRAMEWORK_DIR,"idf_component.yml.orig"))
            yml_file_dir = idf_component_yml_src
        except: # 2.nd Project source
            try:
                idf_component_yml_src = os.path.join(PROJECT_SRC_DIR, "idf_component.yml")
                shutil.copy(join(PROJECT_SRC_DIR,"idf_component.yml"),join(PROJECT_SRC_DIR,"idf_component.yml.orig"))
                yml_file_dir = idf_component_yml_src
            except: # no idf_component.yml in Project source -> create
                idf_component_yml_src = os.path.join(PROJECT_SRC_DIR, "idf_component.yml")
                yml_file_dir = idf_component_yml_src
                idf_component_yml_str = """
                    dependencies:
                      idf: \">=5.1\"
                """
                idf_component_yml = yaml.safe_load(idf_component_yml_str)
                with open(idf_component_yml_src, 'w',) as f :
                    yaml.dump(idf_component_yml,f) 

        yaml_file=open(idf_component_yml_src,"r")
        idf_component=yaml.load(yaml_file, Loader=SafeLoader)
        idf_component_str=json.dumps(idf_component)      # convert to json string
        idf_component_json=json.loads(idf_component_str) # convert string to json dict

        if idf_custom_component_remove != "":
            for entry in idf_custom_component_remove:
                # checking if the entry exists before removing
                if entry in idf_component_json["dependencies"]:
                    print("*** Removing component:",entry)
                    del idf_component_json["dependencies"][entry]

        if idf_custom_component_add != "":
            for entry in idf_custom_component_add:
                if len(str(entry)) > 4: # too short or empty entry
                    # add new entrys to json
                    if "@" in entry:
                        idf_comp_entry = str(entry.split("@")[0]).replace(" ", "")
                        idf_comp_vers = str(entry.split("@")[1]).replace(" ", "")
                    else:
                        idf_comp_entry = str(entry).replace(" ", "")
                        idf_comp_vers = "*"
                    if idf_comp_entry not in idf_component_json["dependencies"]:
                        print("*** Adding component:", idf_comp_entry, idf_comp_vers)
                        new_entry = {idf_comp_entry: {"version": idf_comp_vers}}
                        idf_component_json["dependencies"].update(new_entry)

        idf_component_yml_file = open(yml_file_dir,"w")
        yaml.dump(idf_component_json, idf_component_yml_file)
        idf_component_yml_file.close()
        # print("JSON from modified idf_component.yml:")
        # print(json.dumps(idf_component_json))
        return
    return

if flag_custom_component_add == True or flag_custom_component_remove == True:
    HandleCOMPONENTsettings(env)

if flag_custom_sdkonfig == True and "arduino" in env.subst("$PIOFRAMEWORK") and "espidf" not in env.subst("$PIOFRAMEWORK"):
    HandleArduinoIDFsettings(env)
    LIB_SOURCE = os.path.join(ProjectConfig.get_instance().get("platformio", "platforms_dir"), "espressif32", "builder", "build_lib")
    if not bool(os.path.exists(os.path.join(PROJECT_DIR, ".dummy"))):
        shutil.copytree(LIB_SOURCE, os.path.join(PROJECT_DIR, ".dummy"))
    PROJECT_SRC_DIR = os.path.join(PROJECT_DIR, ".dummy")
    env.Replace(
        PROJECT_SRC_DIR=PROJECT_SRC_DIR,
        BUILD_FLAGS="",
        BUILD_UNFLAGS="",
        LINKFLAGS="",
        PIOFRAMEWORK="arduino",
        ARDUINO_LIB_COMPILE_FLAG="Build",
    )
    env["INTEGRATION_EXTRA_DATA"].update({"arduino_lib_compile_flag": env.subst("$ARDUINO_LIB_COMPILE_FLAG")})

def get_project_lib_includes(env):
    project = ProjectAsLibBuilder(env, "$PROJECT_DIR")
    project.install_dependencies()
    project.search_deps_recursive()

    paths = []
    for lb in env.GetLibBuilders():
        if not lb.dependent:
            continue
        lb.env.PrependUnique(CPPPATH=lb.get_include_dirs())
        paths.extend(lb.env["CPPPATH"])

    DefaultEnvironment().Replace(__PIO_LIB_BUILDERS=None)

    return paths


def is_cmake_reconfigure_required(cmake_api_reply_dir):
    cmake_cache_file = os.path.join(BUILD_DIR, "CMakeCache.txt")
    cmake_txt_files = [
        os.path.join(PROJECT_DIR, "CMakeLists.txt"),
        os.path.join(PROJECT_SRC_DIR, "CMakeLists.txt"),
    ]
    cmake_preconf_dir = os.path.join(BUILD_DIR, "config")
    deafult_sdk_config = os.path.join(PROJECT_DIR, "sdkconfig.defaults")
    idf_deps_lock = os.path.join(PROJECT_DIR, "dependencies.lock")
    ninja_buildfile = os.path.join(BUILD_DIR, "build.ninja")

    for d in (cmake_api_reply_dir, cmake_preconf_dir):
        if not os.path.isdir(d) or not os.listdir(d):
            return True
    if not os.path.isfile(cmake_cache_file):
        return True
    if not os.path.isfile(ninja_buildfile):
        return True
    if not os.path.isfile(SDKCONFIG_PATH) or os.path.getmtime(
        SDKCONFIG_PATH
    ) > os.path.getmtime(cmake_cache_file):
        return True
    if os.path.isfile(deafult_sdk_config) and os.path.getmtime(
        deafult_sdk_config
    ) > os.path.getmtime(cmake_cache_file):
        return True
    if os.path.isfile(idf_deps_lock) and os.path.getmtime(
        idf_deps_lock
    ) > os.path.getmtime(ninja_buildfile):
        return True
    if any(
        os.path.getmtime(f) > os.path.getmtime(cmake_cache_file)
        for f in cmake_txt_files + [cmake_preconf_dir, FRAMEWORK_DIR]
    ):
        return True

    return False


def is_proper_idf_project():
    return all(
        os.path.isfile(path)
        for path in (
            os.path.join(PROJECT_DIR, "CMakeLists.txt"),
            os.path.join(PROJECT_SRC_DIR, "CMakeLists.txt"),
        )
    )


def collect_src_files():
    return [
        f
        for f in env.MatchSourceFiles("$PROJECT_SRC_DIR", env.get("SRC_FILTER"))
        if not f.endswith((".h", ".hpp"))
    ]


def normalize_path(path):
    if PROJECT_DIR in path:
        path = path.replace(PROJECT_DIR, "${CMAKE_SOURCE_DIR}")
    return fs.to_unix_path(path)


def create_default_project_files():
    root_cmake_tpl = """cmake_minimum_required(VERSION 3.16.0)
include($ENV{IDF_PATH}/tools/cmake/project.cmake)
project(%s)
"""
    prj_cmake_tpl = """# This file was automatically generated for projects
# without default 'CMakeLists.txt' file.

FILE(GLOB_RECURSE app_sources %s/*.*)

idf_component_register(SRCS ${app_sources})
"""

    if not os.listdir(PROJECT_SRC_DIR):
        # create a default main file to make CMake happy during first init
        with open(os.path.join(PROJECT_SRC_DIR, "main.c"), "w") as fp:
            fp.write("void app_main() {}")

    project_dir = PROJECT_DIR
    if not os.path.isfile(os.path.join(project_dir, "CMakeLists.txt")):
        with open(os.path.join(project_dir, "CMakeLists.txt"), "w") as fp:
            fp.write(root_cmake_tpl % os.path.basename(project_dir))

    project_src_dir = PROJECT_SRC_DIR
    if not os.path.isfile(os.path.join(project_src_dir, "CMakeLists.txt")):
        with open(os.path.join(project_src_dir, "CMakeLists.txt"), "w") as fp:
            fp.write(prj_cmake_tpl % normalize_path(PROJECT_SRC_DIR))


def get_cmake_code_model(src_dir, build_dir, extra_args=None):
    cmake_api_dir = os.path.join(build_dir, ".cmake", "api", "v1")
    cmake_api_query_dir = os.path.join(cmake_api_dir, "query")
    cmake_api_reply_dir = os.path.join(cmake_api_dir, "reply")
    query_file = os.path.join(cmake_api_query_dir, "codemodel-v2")

    if not os.path.isfile(query_file):
        os.makedirs(os.path.dirname(query_file))
        open(query_file, "a").close()  # create an empty file

    if not is_proper_idf_project():
        create_default_project_files()

    if is_cmake_reconfigure_required(cmake_api_reply_dir):
        run_cmake(src_dir, build_dir, extra_args)

    if not os.path.isdir(cmake_api_reply_dir) or not os.listdir(cmake_api_reply_dir):
        sys.stderr.write("Error: Couldn't find CMake API response file\n")
        env.Exit(1)

    codemodel = {}
    for target in os.listdir(cmake_api_reply_dir):
        if target.startswith("codemodel-v2"):
            with open(os.path.join(cmake_api_reply_dir, target), "r") as fp:
                codemodel = json.load(fp)

    assert codemodel["version"]["major"] == 2
    return codemodel


def populate_idf_env_vars(idf_env):
    idf_env["IDF_PATH"] = fs.to_unix_path(FRAMEWORK_DIR)
    additional_packages = [
        os.path.join(TOOLCHAIN_DIR, "bin"),
        platform.get_package_dir("tool-ninja"),
        os.path.join(platform.get_package_dir("tool-cmake"), "bin"),
        os.path.dirname(get_python_exe()),
    ]

    idf_env["PATH"] = os.pathsep.join(additional_packages + [idf_env["PATH"]])

    # Some users reported that the `IDF_TOOLS_PATH` var can seep into the
    # underlying build system. Unsetting it is a safe workaround.
    if "IDF_TOOLS_PATH" in idf_env:
        del idf_env["IDF_TOOLS_PATH"]

<<<<<<< HEAD
    idf_env["ESP_ROM_ELF_DIR"] = platform.get_package_dir("tool-esp-rom-elfs")
=======
#    idf_env["ESP_ROM_ELF_DIR"] = platform.get_package_dir("tool-esp-rom-elfs")
>>>>>>> dde47187


def get_target_config(project_configs, target_index, cmake_api_reply_dir):
    target_json = project_configs.get("targets")[target_index].get("jsonFile", "")
    target_config_file = os.path.join(cmake_api_reply_dir, target_json)
    if not os.path.isfile(target_config_file):
        sys.stderr.write("Error: Couldn't find target config %s\n" % target_json)
        env.Exit(1)

    with open(target_config_file) as fp:
        return json.load(fp)


def load_target_configurations(cmake_codemodel, cmake_api_reply_dir):
    configs = {}
    project_configs = cmake_codemodel.get("configurations")[0]
    for config in project_configs.get("projects", []):
        for target_index in config.get("targetIndexes", []):
            target_config = get_target_config(
                project_configs, target_index, cmake_api_reply_dir
            )
            configs[target_config["name"]] = target_config

    return configs


def build_library(
    default_env, lib_config, project_src_dir, prepend_dir=None, debug_allowed=True
):
    lib_name = lib_config["nameOnDisk"]
    lib_path = lib_config["paths"]["build"]
    if prepend_dir:
        lib_path = os.path.join(prepend_dir, lib_path)
    lib_objects = compile_source_files(
        lib_config, default_env, project_src_dir, prepend_dir, debug_allowed
    )
    return default_env.Library(
        target=os.path.join("$BUILD_DIR", lib_path, lib_name), source=lib_objects
    )


def get_app_includes(app_config):
    plain_includes = []
    sys_includes = []
    cg = app_config["compileGroups"][0]
    for inc in cg.get("includes", []):
        inc_path = inc["path"]
        if inc.get("isSystem", False):
            sys_includes.append(inc_path)
        else:
            plain_includes.append(inc_path)

    return {"plain_includes": plain_includes, "sys_includes": sys_includes}


def extract_defines(compile_group):
    def _normalize_define(define_string):
        define_string = define_string.strip()
        if "=" in define_string:
            define, value = define_string.split("=", maxsplit=1)
            if any(char in value for char in (' ', '<', '>')):
                value = f'"{value}"'
            elif '"' in value and not value.startswith("\\"):
                value = value.replace('"', '\\"')
            return (define, value)
        return define_string

    result = [
        _normalize_define(d.get("define", ""))
        for d in compile_group.get("defines", []) if d
    ]

    for f in compile_group.get("compileCommandFragments", []):
        fragment = f.get("fragment", "").strip()
        if fragment.startswith('"'):
            fragment = fragment.strip('"')
        if fragment.startswith("-D"):
            result.append(_normalize_define(fragment[2:]))

    return result


def get_app_defines(app_config):
    return extract_defines(app_config["compileGroups"][0])


def extract_link_args(target_config):
    def _add_to_libpath(lib_path, link_args):
        if lib_path not in link_args["LIBPATH"]:
            link_args["LIBPATH"].append(lib_path)

    def _add_archive(archive_path, link_args):
        archive_name = os.path.basename(archive_path)
        if archive_name not in link_args["LIBS"]:
            _add_to_libpath(os.path.dirname(archive_path), link_args)
            link_args["LIBS"].append(archive_name)

    link_args = {"LINKFLAGS": [], "LIBS": [], "LIBPATH": [], "__LIB_DEPS": []}

    for f in target_config.get("link", {}).get("commandFragments", []):
        fragment = f.get("fragment", "").strip()
        fragment_role = f.get("role", "").strip()
        if not fragment or not fragment_role:
            continue
        args = click.parser.split_arg_string(fragment)
        if fragment_role == "flags":
            link_args["LINKFLAGS"].extend(args)
        elif fragment_role in ("libraries", "libraryPath"):
            if fragment.startswith("-l"):
                link_args["LIBS"].extend(args)
            elif fragment.startswith("-L"):
                lib_path = fragment.replace("-L", "").strip(" '\"")
                _add_to_libpath(lib_path, link_args)
            elif fragment.startswith("-") and not fragment.startswith("-l"):
                # CMake mistakenly marks LINKFLAGS as libraries
                link_args["LINKFLAGS"].extend(args)
            elif fragment.endswith(".a"):
                archive_path = fragment
                # process static archives
                if os.path.isabs(archive_path):
                    # In case of precompiled archives
                    _add_archive(archive_path, link_args)
                else:
                    # In case of archives within project
                    if archive_path.startswith(".."):
                        # Precompiled archives from project component
                        _add_archive(
                            os.path.normpath(os.path.join(BUILD_DIR, archive_path)),
                            link_args,
                        )
                    else:
                        # Internally built libraries used for dependency resolution
                        link_args["__LIB_DEPS"].append(os.path.basename(archive_path))

    return link_args


def filter_args(args, allowed, ignore=None):
    if not allowed:
        return []

    ignore = ignore or []
    result = []
    i = 0
    length = len(args)
    while i < length:
        if any(args[i].startswith(f) for f in allowed) and not any(
            args[i].startswith(f) for f in ignore
        ):
            result.append(args[i])
            if i + 1 < length and not args[i + 1].startswith("-"):
                i += 1
                result.append(args[i])
        i += 1
    return result


def get_app_flags(app_config, default_config):
    def _extract_flags(config):
        flags = {}
        for cg in config["compileGroups"]:
            flags[cg["language"]] = []
            for ccfragment in cg["compileCommandFragments"]:
                fragment = ccfragment.get("fragment", "").strip("\" ")
                if not fragment or fragment.startswith("-D"):
                    continue
                flags[cg["language"]].extend(
                    click.parser.split_arg_string(fragment.strip())
                )

        return flags

    app_flags = _extract_flags(app_config)
    default_flags = _extract_flags(default_config)

    # Flags are sorted because CMake randomly populates build flags in code model
    return {
        "ASPPFLAGS": sorted(app_flags.get("ASM", default_flags.get("ASM"))),
        "CFLAGS": sorted(app_flags.get("C", default_flags.get("C"))),
        "CXXFLAGS": sorted(app_flags.get("CXX", default_flags.get("CXX"))),
    }


def get_sdk_configuration():
    config_path = os.path.join(BUILD_DIR, "config", "sdkconfig.json")
    if not os.path.isfile(config_path):
        print('Warning: Could not find "sdkconfig.json" file\n')

    try:
        with open(config_path, "r") as fp:
            return json.load(fp)
    except:
        return {}


def load_component_paths(framework_components_dir, ignored_component_prefixes=None):
    def _scan_components_from_framework():
        result = []
        for component in os.listdir(framework_components_dir):
            component_path = os.path.join(framework_components_dir, component)
            if component.startswith(ignored_component_prefixes) or not os.path.isdir(
                component_path
            ):
                continue
            result.append(component_path)

        return result

    # First of all, try to load the list of used components from the project description
    components = []
    ignored_component_prefixes = ignored_component_prefixes or []
    project_description_file = os.path.join(BUILD_DIR, "project_description.json")
    if os.path.isfile(project_description_file):
        with open(project_description_file) as fp:
            try:
                data = json.load(fp)
                for path in data.get("build_component_paths", []):
                    if not os.path.basename(path).startswith(
                        ignored_component_prefixes
                    ):
                        components.append(path)
            except:
                print(
                    "Warning: Could not find load components from project description!\n"
                )

    return components or _scan_components_from_framework()


def extract_linker_script_fragments_backup(framework_components_dir, sdk_config):
    # Hardware-specific components are excluded from search and added manually below
    project_components = load_component_paths(
        framework_components_dir, ignored_component_prefixes=("esp32", "riscv")
    )

    result = []
    for component_path in project_components:
        linker_fragment = os.path.join(component_path, "linker.lf")
        if os.path.isfile(linker_fragment):
            result.append(linker_fragment)

    if not result:
        sys.stderr.write("Error: Failed to extract paths to linker script fragments\n")
        env.Exit(1)

    if mcu not in ("esp32", "esp32s2", "esp32s3"):
        result.append(os.path.join(framework_components_dir, "riscv", "linker.lf"))

    # Add extra linker fragments
    for fragment in (
        os.path.join("esp_system", "app.lf"),
        os.path.join("esp_common", "common.lf"),
        os.path.join("esp_common", "soc.lf"),
        os.path.join("newlib", "system_libs.lf"),
        os.path.join("newlib", "newlib.lf"),
    ):
        result.append(os.path.join(framework_components_dir, fragment))

    if sdk_config.get("SPIRAM_CACHE_WORKAROUND", False):
        result.append(
            os.path.join(
                framework_components_dir, "newlib", "esp32-spiram-rom-functions-c.lf"
            )
        )

    if board.get("build.esp-idf.extra_lf_files", ""):
        result.extend(
            [
                lf if os.path.isabs(lf) else os.path.join(PROJECT_DIR, lf)
                for lf in board.get("build.esp-idf.extra_lf_files").splitlines()
                if lf.strip()
            ]
        )

    return result


def extract_linker_script_fragments(
    ninja_buildfile, framework_components_dir, sdk_config
):
    def _normalize_fragment_path(base_dir, fragment_path):
        if not os.path.isabs(fragment_path):
            fragment_path = os.path.abspath(
                os.path.join(base_dir, fragment_path)
            )
        if not os.path.isfile(fragment_path):
            print("Warning! The `%s` fragment is not found!" % fragment_path)

        return fragment_path

    assert os.path.isfile(
        ninja_buildfile
    ), "Cannot extract linker fragments! Ninja build file is missing!"

    result = []
    with open(ninja_buildfile, encoding="utf8") as fp:
        for line in fp.readlines():
            if "sections.ld: CUSTOM_COMMAND" not in line:
                continue
            for fragment_match in re.finditer(r"(\S+\.lf\b)+", line):
                result.append(_normalize_fragment_path(
                    BUILD_DIR, fragment_match.group(0).replace("$:", ":")
                ))

            break

    # Fall back option if the new algorithm didn't work
    if not result:
        result = extract_linker_script_fragments_backup(
            framework_components_dir, sdk_config
        )

    if board.get("build.esp-idf.extra_lf_files", ""):
        for fragment_path in board.get(
            "build.esp-idf.extra_lf_files"
        ).splitlines():
            if not fragment_path.strip():
                continue
            result.append(_normalize_fragment_path(PROJECT_DIR, fragment_path))

    return result


def create_custom_libraries_list(ldgen_libraries_file, ignore_targets):
    if not os.path.isfile(ldgen_libraries_file):
        sys.stderr.write("Error: Couldn't find the list of framework libraries\n")
        env.Exit(1)

    pio_libraries_file = ldgen_libraries_file + "_pio"

    if os.path.isfile(pio_libraries_file):
        return pio_libraries_file

    lib_paths = []
    with open(ldgen_libraries_file, "r") as fp:
        lib_paths = fp.readlines()

    with open(pio_libraries_file, "w") as fp:
        for lib_path in lib_paths:
            if all(
                "lib%s.a" % t.replace("__idf_", "") not in lib_path
                for t in ignore_targets
            ):
                fp.write(lib_path)

    return pio_libraries_file


def generate_project_ld_script(sdk_config, ignore_targets=None):
    ignore_targets = ignore_targets or []
    linker_script_fragments = extract_linker_script_fragments(
        os.path.join(BUILD_DIR, "build.ninja"),
        os.path.join(FRAMEWORK_DIR, "components"),
        sdk_config
    )

    # Create a new file to avoid automatically generated library entry as files
    # from this library are built internally by PlatformIO
    libraries_list = create_custom_libraries_list(
        os.path.join(BUILD_DIR, "ldgen_libraries"), ignore_targets
    )

    args = {
        "script": os.path.join(FRAMEWORK_DIR, "tools", "ldgen", "ldgen.py"),
        "config": SDKCONFIG_PATH,
        "fragments": " ".join(
            ['"%s"' % fs.to_unix_path(f) for f in linker_script_fragments]
        ),
        "kconfig": os.path.join(FRAMEWORK_DIR, "Kconfig"),
        "env_file": os.path.join("$BUILD_DIR", "config.env"),
        "libraries_list": libraries_list,
        "objdump": os.path.join(
            TOOLCHAIN_DIR,
            "bin",
            env.subst("$CC").replace("-gcc", "-objdump"),
        ),
    }

    cmd = (
        '"$ESPIDF_PYTHONEXE" "{script}" --input $SOURCE '
        '--config "{config}" --fragments {fragments} --output $TARGET '
        '--kconfig "{kconfig}" --env-file "{env_file}" '
        '--libraries-file "{libraries_list}" '
        '--objdump "{objdump}"'
    ).format(**args)

    initial_ld_script = os.path.join(
        FRAMEWORK_DIR,
        "components",
        "esp_system",
        "ld",
        idf_variant,
        "sections.ld.in",
    )

    framework_version = [int(v) for v in get_framework_version().split(".")]
    if framework_version[:2] > [5, 2]:
        initial_ld_script = preprocess_linker_file(
            initial_ld_script,
            os.path.join(
                BUILD_DIR,
                "esp-idf",
                "esp_system",
                "ld",
                "sections.ld.in",
            )
        )

    return env.Command(
        os.path.join("$BUILD_DIR", "sections.ld"),
        initial_ld_script,
        env.VerboseAction(cmd, "Generating project linker script $TARGET"),
    )


# A temporary workaround to avoid modifying CMake mainly for the "heap" library.
# The "tlsf.c" source file in this library has an include flag relative
# to CMAKE_CURRENT_SOURCE_DIR which breaks PlatformIO builds that have a
# different working directory
def _fix_component_relative_include(config, build_flags, source_index):
    source_file_path = config["sources"][source_index]["path"]
    build_flags = build_flags.replace("..", os.path.dirname(source_file_path) + "/..")
    return build_flags


def prepare_build_envs(config, default_env, debug_allowed=True):
    build_envs = []
    target_compile_groups = config.get("compileGroups", [])
    if not target_compile_groups:
        print("Warning! The `%s` component doesn't register any source files. "
            "Check if sources are set in component's CMakeLists.txt!" % config["name"]
        )

    is_build_type_debug = "debug" in env.GetBuildType() and debug_allowed
    for cg in target_compile_groups:
        includes = []
        sys_includes = []
        for inc in cg.get("includes", []):
            inc_path = inc["path"]
            if inc.get("isSystem", False):
                sys_includes.append(inc_path)
            else:
                includes.append(inc_path)

        defines = extract_defines(cg)
        compile_commands = cg.get("compileCommandFragments", [])
        build_env = default_env.Clone()
        build_env.SetOption("implicit_cache", 1)
        for cc in compile_commands:
            build_flags = cc.get("fragment", "").strip("\" ")
            if not build_flags.startswith("-D"):
                if build_flags.startswith("-include") and ".." in build_flags:
                    source_index = cg.get("sourceIndexes")[0]
                    build_flags = _fix_component_relative_include(
                        config, build_flags, source_index)
                parsed_flags = build_env.ParseFlags(build_flags)
                build_env.AppendUnique(**parsed_flags)
                if cg.get("language", "") == "ASM":
                    build_env.AppendUnique(ASPPFLAGS=parsed_flags.get("CCFLAGS", []))
        build_env.AppendUnique(CPPDEFINES=defines, CPPPATH=includes)
        if sys_includes:
            build_env.Append(CCFLAGS=[("-isystem", inc) for inc in sys_includes])
        build_env.ProcessUnFlags(default_env.get("BUILD_UNFLAGS"))
        if is_build_type_debug:
            build_env.ConfigureDebugFlags()
        build_envs.append(build_env)

    return build_envs


def compile_source_files(
    config, default_env, project_src_dir, prepend_dir=None, debug_allowed=True
):
    build_envs = prepare_build_envs(config, default_env, debug_allowed)
    objects = []
    components_dir = fs.to_unix_path(os.path.join(FRAMEWORK_DIR, "components"))
    for source in config.get("sources", []):
        if source["path"].endswith(".rule"):
            continue
        compile_group_idx = source.get("compileGroupIndex")
        if compile_group_idx is not None:
            src_dir = config["paths"]["source"]
            if not os.path.isabs(src_dir):
                src_dir = os.path.join(project_src_dir, config["paths"]["source"])
            src_path = source.get("path")
            if not os.path.isabs(src_path):
                # For cases when sources are located near CMakeLists.txt
                src_path = os.path.join(project_src_dir, src_path)

            obj_path = os.path.join("$BUILD_DIR", prepend_dir or "")
            if src_path.lower().startswith(components_dir.lower()):
                obj_path = os.path.join(
                    obj_path, os.path.relpath(src_path, components_dir)
                )
            else:
                if not os.path.isabs(source["path"]):
                    obj_path = os.path.join(obj_path, source["path"])
                else:
                    obj_path = os.path.join(obj_path, os.path.basename(src_path))

            preserve_source_file_extension = board.get(
                "build.esp-idf.preserve_source_file_extension", "yes"
            ) == "yes"

            objects.append(
                build_envs[compile_group_idx].StaticObject(
                    target=(
                        obj_path
                        if preserve_source_file_extension
                        else os.path.splitext(obj_path)[0]
                    ) + ".o",
                    source=os.path.realpath(src_path),
                )
            )

    return objects


def run_tool(cmd):
    idf_env = os.environ.copy()
    populate_idf_env_vars(idf_env)

    result = exec_command(cmd, env=idf_env)
    if result["returncode"] != 0:
        sys.stderr.write(result["out"] + "\n")
        sys.stderr.write(result["err"] + "\n")
        env.Exit(1)

    if int(ARGUMENTS.get("PIOVERBOSE", 0)):
        print(result["out"])
        print(result["err"])


def RunMenuconfig(target, source, env):
    idf_env = os.environ.copy()
    populate_idf_env_vars(idf_env)

    rc = subprocess.call(
        [
            os.path.join(platform.get_package_dir("tool-cmake"), "bin", "cmake"),
            "--build",
            BUILD_DIR,
            "--target",
            "menuconfig",
        ],
        env=idf_env,
    )

    if rc != 0:
        sys.stderr.write("Error: Couldn't execute 'menuconfig' target.\n")
        env.Exit(1)


def run_cmake(src_dir, build_dir, extra_args=None):
    cmd = [
        os.path.join(platform.get_package_dir("tool-cmake") or "", "bin", "cmake"),
        "-S",
        src_dir,
        "-B",
        build_dir,
        "-G",
        "Ninja",
    ]

    if extra_args:
        cmd.extend(extra_args)

    run_tool(cmd)


def find_lib_deps(components_map, elf_config, link_args, ignore_components=None):
    ignore_components = ignore_components or []
    result = [
        components_map[d["id"]]["lib"]
        for d in elf_config.get("dependencies", [])
        if components_map.get(d["id"], {})
        and not d["id"].startswith(tuple(ignore_components))
    ]

    implicit_lib_deps = link_args.get("__LIB_DEPS", [])
    for component in components_map.values():
        component_config = component["config"]
        if (
            component_config["type"] not in ("STATIC_LIBRARY", "OBJECT_LIBRARY")
            or component_config["name"] in ignore_components
        ):
            continue
        if (
            component_config["nameOnDisk"] in implicit_lib_deps
            and component["lib"] not in result
        ):
            result.append(component["lib"])

    return result


def build_bootloader(sdk_config):
    bootloader_src_dir = os.path.join(
        FRAMEWORK_DIR, "components", "bootloader", "subproject"
    )
    code_model = get_cmake_code_model(
        bootloader_src_dir,
        os.path.join(BUILD_DIR, "bootloader"),
        [
            "-DIDF_TARGET=" + idf_variant,
            "-DPYTHON_DEPS_CHECKED=1",
            "-DPYTHON=" + get_python_exe(),
            "-DIDF_PATH=" + FRAMEWORK_DIR,
            "-DSDKCONFIG=" + SDKCONFIG_PATH,
            "-DPROJECT_SOURCE_DIR=" + PROJECT_DIR,
            "-DLEGACY_INCLUDE_COMMON_HEADERS=",
            "-DEXTRA_COMPONENT_DIRS="
            + os.path.join(FRAMEWORK_DIR, "components", "bootloader"),
        ],
    )

    if not code_model:
        sys.stderr.write("Error: Couldn't find code model for bootloader\n")
        env.Exit(1)

    target_configs = load_target_configurations(
        code_model,
        os.path.join(BUILD_DIR, "bootloader", ".cmake", "api", "v1", "reply"),
    )

    elf_config = get_project_elf(target_configs)
    if not elf_config:
        sys.stderr.write(
            "Error: Couldn't load the main firmware target of the project\n"
        )
        env.Exit(1)

    bootloader_env = env.Clone()
    components_map = get_components_map(
        target_configs, ["STATIC_LIBRARY", "OBJECT_LIBRARY"]
    )

    # Note: By default the size of bootloader is limited to 0x2000 bytes,
    # in debug mode the footprint size can be easily grow beyond this limit
    build_components(
        bootloader_env,
        components_map,
        bootloader_src_dir,
        "bootloader",
        debug_allowed=sdk_config.get("BOOTLOADER_COMPILER_OPTIMIZATION_DEBUG", False),
    )
    link_args = extract_link_args(elf_config)
    extra_flags = filter_args(link_args["LINKFLAGS"], ["-T", "-u"])
    link_args["LINKFLAGS"] = sorted(
        list(set(link_args["LINKFLAGS"]) - set(extra_flags))
    )

    bootloader_env.MergeFlags(link_args)
    bootloader_env.Append(LINKFLAGS=extra_flags)
    bootloader_libs = find_lib_deps(components_map, elf_config, link_args)

    bootloader_env.Prepend(__RPATH="-Wl,--start-group ")
    bootloader_env.Append(
        CPPDEFINES=["__BOOTLOADER_BUILD"], _LIBDIRFLAGS=" -Wl,--end-group"
    )

    return bootloader_env.ElfToBin(
        os.path.join("$BUILD_DIR", "bootloader"),
        bootloader_env.Program(
            os.path.join("$BUILD_DIR", "bootloader.elf"), bootloader_libs
        ),
    )


def get_targets_by_type(target_configs, target_types, ignore_targets=None):
    ignore_targets = ignore_targets or []
    result = []
    for target_config in target_configs.values():
        if (
            target_config["type"] in target_types
            and target_config["name"] not in ignore_targets
        ):
            result.append(target_config)

    return result


def get_components_map(target_configs, target_types, ignore_components=None):
    result = {}
    for config in get_targets_by_type(target_configs, target_types, ignore_components):
        if "nameOnDisk" not in config:
            config["nameOnDisk"] = "lib%s.a" % config["name"]
        result[config["id"]] = {"config": config}

    return result


def build_components(
    env, components_map, project_src_dir, prepend_dir=None, debug_allowed=True
):
    for k, v in components_map.items():
        components_map[k]["lib"] = build_library(
            env, v["config"], project_src_dir, prepend_dir, debug_allowed
        )


def get_project_elf(target_configs):
    exec_targets = get_targets_by_type(target_configs, ["EXECUTABLE"])
    if len(exec_targets) > 1:
        print(
            "Warning: Multiple elf targets found. The %s will be used!"
            % exec_targets[0]["name"]
        )

    return exec_targets[0]


def generate_default_component():
    # Used to force CMake generate build environments for all supported languages

    prj_cmake_tpl = """# Warning! Do not delete this auto-generated file.
file(GLOB component_sources *.c* *.S)
idf_component_register(SRCS ${component_sources})
"""
    dummy_component_path = os.path.join(FRAMEWORK_DIR, "components", "__pio_env")
    if os.path.isdir(dummy_component_path):
        return

    os.makedirs(dummy_component_path)

    for ext in (".cpp", ".c", ".S"):
        dummy_file = os.path.join(dummy_component_path, "__dummy" + ext)
        if not os.path.isfile(dummy_file):
            open(dummy_file, "a").close()

    component_cmake = os.path.join(dummy_component_path, "CMakeLists.txt")
    if not os.path.isfile(component_cmake):
        with open(component_cmake, "w") as fp:
            fp.write(prj_cmake_tpl)


def find_default_component(target_configs):
    for config in target_configs:
        if "__pio_env" in config:
            return config
    sys.stderr.write(
        "Error! Failed to find the default IDF component with build information for "
        "generic files.\nCheck that the `EXTRA_COMPONENT_DIRS` option is not overridden "
        "in your CMakeLists.txt.\nSee an example with an extra component here "
        "https://docs.platformio.org/en/latest/frameworks/espidf.html#esp-idf-components\n"
    )
    env.Exit(1)


def get_framework_version():
    def _extract_from_cmake_version_file():
        version_cmake_file = os.path.join(
            FRAMEWORK_DIR, "tools", "cmake", "version.cmake"
        )
        if not os.path.isfile(version_cmake_file):
            return

        with open(version_cmake_file, encoding="utf8") as fp:
            pattern = r"set\(IDF_VERSION_(MAJOR|MINOR|PATCH) (\d+)\)"
            matches = re.findall(pattern, fp.read())
            if len(matches) != 3:
                return
            # If found all three parts of the version
            return ".".join([match[1] for match in matches])

    pkg = platform.get_package("framework-espidf")
    version = get_original_version(str(pkg.metadata.version.truncate()))
    if not version:
        # Fallback value extracted directly from the cmake version file
        version = _extract_from_cmake_version_file()
        if not version:
            version = "0.0.0"

    return version


def create_version_file():
    version_file = os.path.join(FRAMEWORK_DIR, "version.txt")
    if not os.path.isfile(version_file):
        with open(version_file, "w") as fp:
            fp.write(get_framework_version())


def generate_empty_partition_image(binary_path, image_size):
    empty_partition = env.Command(
        binary_path,
        None,
        env.VerboseAction(
            '"$ESPIDF_PYTHONEXE" "%s" %s $TARGET'
            % (
                os.path.join(
                    FRAMEWORK_DIR,
                    "components",
                    "partition_table",
                    "gen_empty_partition.py",
                ),
                image_size,
            ),
            "Generating an empty partition $TARGET",
        ),
    )

    if flag_custom_sdkonfig == False:
        env.Depends("$BUILD_DIR/$PROGNAME$PROGSUFFIX", empty_partition)


def get_partition_info(pt_path, pt_offset, pt_params):
    if not os.path.isfile(pt_path):
        sys.stderr.write(
            "Missing partition table file `%s`\n" % pt_path
        )
        env.Exit(1)

    cmd = [
        get_python_exe(),
        os.path.join(FRAMEWORK_DIR, "components", "partition_table", "parttool.py"),
        "-q",
        "--partition-table-offset",
        hex(pt_offset),
        "--partition-table-file",
        pt_path,
        "get_partition_info",
        "--info",
        "size",
        "offset",
    ]

    if pt_params["name"] == "boot":
        cmd.append("--partition-boot-default")
    else:
        cmd.extend(
            [
                "--partition-type",
                pt_params["type"],
                "--partition-subtype",
                pt_params["subtype"],
            ]
        )

    result = exec_command(cmd)
    if result["returncode"] != 0:
        sys.stderr.write(
            "Couldn't extract information for %s/%s from the partition table\n"
            % (pt_params["type"], pt_params["subtype"])
        )
        sys.stderr.write(result["out"] + "\n")
        sys.stderr.write(result["err"] + "\n")
        env.Exit(1)

    size = offset = 0
    if result["out"].strip():
        size, offset = result["out"].strip().split(" ", 1)

    return {"size": size, "offset": offset}


def get_app_partition_offset(pt_table, pt_offset):
    # Get the default boot partition offset
    app_params = get_partition_info(pt_table, pt_offset, {"name": "boot"})
    return app_params.get("offset", "0x10000")


def preprocess_linker_file(src_ld_script, target_ld_script):
    return env.Command(
        target_ld_script,
        src_ld_script,
        env.VerboseAction(
            " ".join(
                [
                    os.path.join(
                        platform.get_package_dir("tool-cmake"),
                        "bin",
                        "cmake",
                    ),
                    "-DCC=%s"
                    % os.path.join(
                        TOOLCHAIN_DIR,
                        "bin",
                        "$CC",
                    ),
                    "-DSOURCE=$SOURCE",
                    "-DTARGET=$TARGET",
                    "-DCONFIG_DIR=%s" % os.path.join(BUILD_DIR, "config"),
                    "-DLD_DIR=%s"
                    % os.path.join(
                        FRAMEWORK_DIR, "components", "esp_system", "ld"
                    ),
                    "-P",
                    os.path.join(
                        "$BUILD_DIR",
                        "esp-idf",
                        "esp_system",
                        "ld",
                        "linker_script_generator.cmake",
                    ),
                ]
            ),
            "Generating LD script $TARGET",
        ),
    )


def generate_mbedtls_bundle(sdk_config):
    bundle_path = os.path.join("$BUILD_DIR", "x509_crt_bundle")
    if os.path.isfile(env.subst(bundle_path)):
        return

    default_crt_dir = os.path.join(
        FRAMEWORK_DIR, "components", "mbedtls", "esp_crt_bundle"
    )

    cmd = [get_python_exe(), os.path.join(default_crt_dir, "gen_crt_bundle.py")]

    crt_args = ["--input"]
    if sdk_config.get("MBEDTLS_CERTIFICATE_BUNDLE_DEFAULT_FULL", False):
        crt_args.append(os.path.join(default_crt_dir, "cacrt_all.pem"))
        crt_args.append(os.path.join(default_crt_dir, "cacrt_local.pem"))
    elif sdk_config.get("MBEDTLS_CERTIFICATE_BUNDLE_DEFAULT_CMN", False):
        crt_args.append(os.path.join(default_crt_dir, "cacrt_all.pem"))
        crt_args.append(os.path.join(default_crt_dir, "cacrt_local.pem"))
        cmd.extend(
            ["--filter", os.path.join(default_crt_dir, "cmn_crt_authorities.csv")]
        )

    if sdk_config.get("MBEDTLS_CUSTOM_CERTIFICATE_BUNDLE", False):
        cert_path = sdk_config.get("MBEDTLS_CUSTOM_CERTIFICATE_BUNDLE_PATH", "")
        if os.path.isfile(cert_path) or os.path.isdir(cert_path):
            crt_args.append(os.path.abspath(cert_path))
        else:
            print("Warning! Couldn't find custom certificate bundle %s" % cert_path)

    crt_args.append("-q")

    # Use exec_command to change working directory
    exec_command(cmd + crt_args, cwd=BUILD_DIR)
    bundle_path = os.path.join("$BUILD_DIR", "x509_crt_bundle")
    env.Execute(
        env.VerboseAction(
            " ".join(
                [
                    os.path.join(
                        env.PioPlatform().get_package_dir("tool-cmake"),
                        "bin",
                        "cmake",
                    ),
                    "-DDATA_FILE=" + bundle_path,
                    "-DSOURCE_FILE=%s.S" % bundle_path,
                    "-DFILE_TYPE=BINARY",
                    "-P",
                    os.path.join(
                        FRAMEWORK_DIR,
                        "tools",
                        "cmake",
                        "scripts",
                        "data_file_embed_asm.cmake",
                    ),
                ]
            ),
            "Generating assembly for certificate bundle...",
        )
    )


def install_python_deps():
    def _get_installed_pip_packages(python_exe_path):
        result = {}
        packages = {}
        pip_output = subprocess.check_output(
            [
                python_exe_path,
                "-m",
                "pip",
                "list",
                "--format=json",
                "--disable-pip-version-check",
            ]
        )
        try:
            packages = json.loads(pip_output)
        except:
            print("Warning! Couldn't extract the list of installed Python packages.")
            return {}
        for p in packages:
            result[p["name"]] = pepver_to_semver(p["version"])

        return result

    skip_python_packages = os.path.join(FRAMEWORK_DIR, ".pio_skip_pypackages")
    if os.path.isfile(skip_python_packages):
        return

    deps = {
        "wheel": ">=0.35.1",
        # https://github.com/platformio/platformio-core/issues/4614
        "urllib3": "<2",
        # https://github.com/platformio/platform-espressif32/issues/635
        "cryptography": "~=44.0.0",
        "pyparsing": ">=3.1.0,<4",
        "idf-component-manager": "~=2.0.1",
        "esp-idf-kconfig": "~=2.5.0"
    }

    if sys_platform.system() == "Darwin" and "arm" in sys_platform.machine().lower():
        deps["chardet"] = ">=3.0.2,<4"

    python_exe_path = get_python_exe()
    installed_packages = _get_installed_pip_packages(python_exe_path)
    packages_to_install = []
    for package, spec in deps.items():
        if package not in installed_packages:
            packages_to_install.append(package)
        elif spec:
            version_spec = semantic_version.Spec(spec)
            if not version_spec.match(installed_packages[package]):
                packages_to_install.append(package)

    if packages_to_install:
        env.Execute(
            env.VerboseAction(
                (
                    '"%s" -m pip install -U ' % python_exe_path
                    + " ".join(['"%s%s"' % (p, deps[p]) for p in packages_to_install])
                ),
                "Installing ESP-IDF's Python dependencies",
            )
        )

    if IS_WINDOWS and "windows-curses" not in installed_packages:
        env.Execute(
            env.VerboseAction(
                '"%s" -m pip install windows-curses' % python_exe_path,
                "Installing windows-curses package",
            )
        )


def get_idf_venv_dir():
    # The name of the IDF venv contains the IDF version to avoid possible conflicts and
    # unnecessary reinstallation of Python dependencies in cases when Arduino
    # as an IDF component requires a different version of the IDF package and
    # hence a different set of Python deps or their versions
    idf_version = get_framework_version()
    return os.path.join(
        env.subst("$PROJECT_CORE_DIR"), "penv", ".espidf-" + idf_version
    )


def ensure_python_venv_available():

    def _get_idf_venv_python_version():
        try:
            version = subprocess.check_output(
                [
                    get_python_exe(),
                    "-c",
                    "import sys;print('{0}.{1}.{2}-{3}.{4}'.format(*list(sys.version_info)))"
                ], text=True
            )
            return version.strip()
        except subprocess.CalledProcessError as e:
            print("Failed to extract Python version from IDF virtual env!")
            return None

    def _is_venv_outdated(venv_data_file):
        try:
            with open(venv_data_file, "r", encoding="utf8") as fp:
                venv_data = json.load(fp)
                if venv_data.get("version", "") != IDF_ENV_VERSION:
                    print(
                        "Warning! IDF virtual environment version changed!"
                    )
                    return True
                if (
                    venv_data.get("python_version", "")
                    != _get_idf_venv_python_version()
                ):
                    print(
                        "Warning! Python version in the IDF virtual environment"
                        " differs from the current Python!"
                    )
                    return True
                return False
        except:
            return True

    def _create_venv(venv_dir):
        pip_path = os.path.join(
            venv_dir,
            "Scripts" if IS_WINDOWS else "bin",
            "pip" + (".exe" if IS_WINDOWS else ""),
        )

        if os.path.isdir(venv_dir):
            try:
                print("Removing an outdated IDF virtual environment")
                shutil.rmtree(venv_dir)
            except OSError:
                print(
                    "Error: Cannot remove an outdated IDF virtual environment. " \
                    "Please remove the `%s` folder manually!" % venv_dir
                )
                env.Exit(1)

        # Use the built-in PlatformIO Python to create a standalone IDF virtual env
        env.Execute(
            env.VerboseAction(
                '"$PYTHONEXE" -m venv --clear "%s"' % venv_dir,
                "Creating a new virtual environment for IDF Python dependencies",
            )
        )

        assert os.path.isfile(
            pip_path
        ), "Error: Failed to create a proper virtual environment. Missing the `pip` binary!"

    venv_dir = get_idf_venv_dir()
    venv_data_file = os.path.join(venv_dir, "pio-idf-venv.json")
    if not os.path.isfile(venv_data_file) or _is_venv_outdated(venv_data_file):
        _create_venv(venv_dir)
        install_python_deps()
        with open(venv_data_file, "w", encoding="utf8") as fp:
            venv_info = {
                "version": IDF_ENV_VERSION,
                "python_version": _get_idf_venv_python_version()
            }
            json.dump(venv_info, fp, indent=2)


def get_python_exe():
    python_exe_path = os.path.join(
        get_idf_venv_dir(),
        "Scripts" if IS_WINDOWS else "bin",
        "python" + (".exe" if IS_WINDOWS else ""),
    )

    assert os.path.isfile(python_exe_path), (
        "Error: Missing Python executable file `%s`" % python_exe_path
    )

    return python_exe_path


#
# Ensure Python environment contains everything required for IDF
#

ensure_python_venv_available()

# ESP-IDF package doesn't contain .git folder, instead package version is specified
# in a special file "version.h" in the root folder of the package

create_version_file()

# Generate a default component with dummy C/C++/ASM source files in the framework
# folder. This component is used to force the IDF build system generate build
# information for generic C/C++/ASM sources regardless of whether such files are used in project

generate_default_component()

#
# Generate final linker script
#

if not board.get("build.ldscript", ""):
    initial_ld_script = board.get("build.esp-idf.ldscript", os.path.join(
        FRAMEWORK_DIR,
        "components",
        "esp_system",
        "ld",
        idf_variant,
        "memory.ld.in",
    ))

    framework_version = [int(v) for v in get_framework_version().split(".")]
    if framework_version[:2] > [5, 2]:
        initial_ld_script = preprocess_linker_file(
            initial_ld_script,
            os.path.join(
                BUILD_DIR,
                "esp-idf",
                "esp_system",
                "ld",
                "memory.ld.in",
            )
        )

    linker_script = env.Command(
        os.path.join("$BUILD_DIR", "memory.ld"),
        initial_ld_script,
        env.VerboseAction(
            '$CC -I"$BUILD_DIR/config" -I"%s" -C -P -x c -E $SOURCE -o $TARGET'
            % os.path.join(FRAMEWORK_DIR, "components", "esp_system", "ld"),
            "Generating LD script $TARGET",
        ),
    )

    env.Depends("$BUILD_DIR/$PROGNAME$PROGSUFFIX", linker_script)
    env.Replace(LDSCRIPT_PATH="memory.ld")


#
# Current build script limitations
#

if any(" " in p for p in (FRAMEWORK_DIR, BUILD_DIR)):
    sys.stderr.write("Error: Detected a whitespace character in project paths.\n")
    env.Exit(1)

if not os.path.isdir(PROJECT_SRC_DIR):
    sys.stderr.write(
        "Error: Missing the `%s` folder with project sources.\n"
        % os.path.basename(PROJECT_SRC_DIR)
    )
    env.Exit(1)

if env.subst("$SRC_FILTER"):
    print(
        (
            "Warning: the 'src_filter' option cannot be used with ESP-IDF. Select source "
            "files to build in the project CMakeLists.txt file.\n"
        )
    )

if os.path.isfile(os.path.join(PROJECT_SRC_DIR, "sdkconfig.h")):
    print(
        "Warning! Starting with ESP-IDF v4.0, new project structure is required: \n"
        "https://docs.platformio.org/en/latest/frameworks/espidf.html#project-structure"
    )

#
# Initial targets loading
#

# By default 'main' folder is used to store source files. In case when a user has
# default 'src' folder we need to add this as an extra component. If there is no 'main'
# folder CMake won't generate dependencies properly
extra_components = []
if PROJECT_SRC_DIR != os.path.join(PROJECT_DIR, "main"):
    extra_components.append(PROJECT_SRC_DIR)
if "arduino" in env.subst("$PIOFRAMEWORK"):
    print(
        "Warning! Arduino framework as an ESP-IDF component doesn't handle "
        "the `variant` field! The default `esp32` variant will be used."
    )
    extra_components.append(ARDUINO_FRAMEWORK_DIR)
    # Add path to internal Arduino libraries so that the LDF will be able to find them
    env.Append(
        LIBSOURCE_DIRS=[os.path.join(ARDUINO_FRAMEWORK_DIR, "libraries")]
    )

print("Reading CMake configuration...")
project_codemodel = get_cmake_code_model(
    PROJECT_DIR,
    BUILD_DIR,
    [
        "-DIDF_TARGET=" + idf_variant,
        "-DPYTHON_DEPS_CHECKED=1",
        "-DEXTRA_COMPONENT_DIRS:PATH=" + ";".join(extra_components),
        "-DPYTHON=" + get_python_exe(),
        "-DSDKCONFIG=" + SDKCONFIG_PATH,
    ]
    + click.parser.split_arg_string(board.get("build.cmake_extra_args", "")),
)

# At this point the sdkconfig file should be generated by the underlying build system
assert os.path.isfile(SDKCONFIG_PATH), (
    "Missing auto-generated SDK configuration file `%s`" % SDKCONFIG_PATH
)

if not project_codemodel:
    sys.stderr.write("Error: Couldn't find code model generated by CMake\n")
    env.Exit(1)

target_configs = load_target_configurations(
    project_codemodel, os.path.join(BUILD_DIR, CMAKE_API_REPLY_PATH)
)

sdk_config = get_sdk_configuration()

project_target_name = "__idf_%s" % os.path.basename(PROJECT_SRC_DIR)
if project_target_name not in target_configs:
    sys.stderr.write("Error: Couldn't find the main target of the project!\n")
    env.Exit(1)

if project_target_name != "__idf_main" and "__idf_main" in target_configs:
    sys.stderr.write(
        (
            "Warning! Detected two different targets with project sources. Please use "
            "either %s or specify 'main' folder in 'platformio.ini' file.\n"
            % project_target_name
        )
    )
    env.Exit(1)

project_ld_scipt = generate_project_ld_script(
    sdk_config, [project_target_name, "__pio_env"]
)
env.Depends("$BUILD_DIR/$PROGNAME$PROGSUFFIX", project_ld_scipt)

elf_config = get_project_elf(target_configs)
default_config_name = find_default_component(target_configs)
framework_components_map = get_components_map(
    target_configs,
    ["STATIC_LIBRARY", "OBJECT_LIBRARY"],
    [project_target_name, default_config_name],
)

build_components(env, framework_components_map, PROJECT_DIR)

if not elf_config:
    sys.stderr.write("Error: Couldn't load the main firmware target of the project\n")
    env.Exit(1)

for component_config in framework_components_map.values():
    env.Depends(project_ld_scipt, component_config["lib"])

project_config = target_configs.get(project_target_name, {})
default_config = target_configs.get(default_config_name, {})
project_defines = get_app_defines(project_config)
project_flags = get_app_flags(project_config, default_config)
link_args = extract_link_args(elf_config)
app_includes = get_app_includes(elf_config)

#
# Compile bootloader
#

if flag_custom_sdkonfig == False:
    env.Depends("$BUILD_DIR/$PROGNAME$PROGSUFFIX", build_bootloader(sdk_config))

#
# Target: ESP-IDF menuconfig
#

env.AddPlatformTarget(
    "menuconfig",
    None,
    [env.VerboseAction(RunMenuconfig, "Running menuconfig...")],
    "Run Menuconfig",
)

#
# Process main parts of the framework
#

libs = find_lib_deps(
    framework_components_map, elf_config, link_args, [project_target_name]
)

# Extra flags which need to be explicitly specified in LINKFLAGS section because SCons
# cannot merge them correctly
extra_flags = filter_args(
    link_args["LINKFLAGS"],
    [
        "-T",
        "-u",
        "-Wl,--start-group",
        "-Wl,--end-group",
        "-Wl,--whole-archive",
        "-Wl,--no-whole-archive",
    ],
)
link_args["LINKFLAGS"] = sorted(list(set(link_args["LINKFLAGS"]) - set(extra_flags)))

# remove the main linker script flags '-T memory.ld'
try:
    ld_index = extra_flags.index("memory.ld")
    extra_flags.pop(ld_index)
    extra_flags.pop(ld_index - 1)
except:
    print("Warning! Couldn't find the main linker script in the CMake code model.")

#
# Process project sources
#


# Remove project source files from following build stages as they're
# built as part of the framework
def _skip_prj_source_files(node):
    if node.srcnode().get_path().lower().startswith(PROJECT_SRC_DIR.lower()):
        return None
    return node


env.AddBuildMiddleware(_skip_prj_source_files)

#
# Generate partition table
#

fwpartitions_dir = os.path.join(FRAMEWORK_DIR, "components", "partition_table")
partitions_csv = board.get("build.partitions", "partitions_singleapp.csv")
partition_table_offset = sdk_config.get("PARTITION_TABLE_OFFSET", 0x8000)

env.Replace(
    PARTITIONS_TABLE_CSV=os.path.abspath(
        os.path.join(fwpartitions_dir, partitions_csv)
        if os.path.isfile(os.path.join(fwpartitions_dir, partitions_csv))
        else partitions_csv
    )
)

partition_table = env.Command(
    os.path.join("$BUILD_DIR", "partitions.bin"),
    "$PARTITIONS_TABLE_CSV",
    env.VerboseAction(
        '"$ESPIDF_PYTHONEXE" "%s" -q --offset "%s" --flash-size "%s" $SOURCE $TARGET'
        % (
            os.path.join(
                FRAMEWORK_DIR, "components", "partition_table", "gen_esp32part.py"
            ),
            partition_table_offset,
            board.get("upload.flash_size", "4MB"),
        ),
        "Generating partitions $TARGET",
    ),
)

env.Depends("$BUILD_DIR/$PROGNAME$PROGSUFFIX", partition_table)

#
# Main environment configuration
#

project_flags.update(link_args)
env.MergeFlags(project_flags)
env.Prepend(
    CPPPATH=app_includes["plain_includes"],
    CPPDEFINES=project_defines,
    ESPIDF_PYTHONEXE=get_python_exe(),
    LINKFLAGS=extra_flags,
    LIBS=libs,
    FLASH_EXTRA_IMAGES=[
        (
            board.get(
                "upload.bootloader_offset",
                "0x1000" if mcu in ["esp32", "esp32s2"] else ("0x2000" if mcu in ["esp32c5", "esp32p4"] else "0x0"),
            ),
            os.path.join("$BUILD_DIR", "bootloader.bin"),
        ),
        (
            board.get("upload.partition_table_offset", hex(partition_table_offset)),
            os.path.join("$BUILD_DIR", "partitions.bin"),
        ),
    ],
)

#
# Propagate Arduino defines to the main build environment
#

if "arduino" in env.subst("$PIOFRAMEWORK"):
    arduino_config_name = list(
        filter(
            lambda config_name: config_name.startswith(
                "__idf_framework-arduinoespressif32"
            ),
            target_configs,
        )
    )[0]
    env.AppendUnique(
        CPPDEFINES=extract_defines(
            target_configs.get(arduino_config_name, {}).get("compileGroups", [])[0]
        )
    )

# Project files should be compiled only when a special
# option is enabled when running 'test' command
if "__test" not in COMMAND_LINE_TARGETS or env.GetProjectOption(
    "test_build_project_src"
):
    project_env = env.Clone()
    if project_target_name != "__idf_main":
        # Manually add dependencies to CPPPATH since ESP-IDF build system doesn't generate
        # this info if the folder with sources is not named 'main'
        # https://docs.espressif.com/projects/esp-idf/en/latest/api-guides/build-system.html#rename-main
        project_env.AppendUnique(CPPPATH=app_includes["plain_includes"])

    # Add include dirs from PlatformIO build system to project CPPPATH so
    # they're visible to PIOBUILDFILES
    project_env.AppendUnique(
        CPPPATH=["$PROJECT_INCLUDE_DIR", "$PROJECT_SRC_DIR", "$PROJECT_DIR"]
        + get_project_lib_includes(env)
    )

    project_env.ProcessFlags(env.get("SRC_BUILD_FLAGS"))
    env.Append(
        PIOBUILDFILES=compile_source_files(
            target_configs.get(project_target_name),
            project_env,
            project_env.subst("$PROJECT_DIR"),
        )
    )

#
# Generate mbedtls bundle
#

if sdk_config.get("MBEDTLS_CERTIFICATE_BUNDLE", False):
    generate_mbedtls_bundle(sdk_config)

#
# Check if flash size is set correctly in the IDF configuration file
#

board_flash_size = board.get("upload.flash_size", "4MB")
idf_flash_size = sdk_config.get("ESPTOOLPY_FLASHSIZE", "4MB")
if board_flash_size != idf_flash_size:
    print(
        "Warning! Flash memory size mismatch detected. Expected %s, found %s!"
        % (board_flash_size, idf_flash_size)
    )
    print(
        "Please select a proper value in your `sdkconfig.defaults` "
        "or via the `menuconfig` target!"
    )

#
# To embed firmware checksum a special argument for esptool.py is required
#

extra_elf2bin_flags = "--elf-sha256-offset 0xb0"
# https://github.com/espressif/esp-idf/blob/master/components/esptool_py/project_include.cmake#L58
# For chips that support configurable MMU page size feature
# If page size is configured to values other than the default "64KB" in menuconfig,
mmu_page_size = "64KB"
if sdk_config.get("MMU_PAGE_SIZE_8KB", False):
    mmu_page_size = "8KB"
elif sdk_config.get("MMU_PAGE_SIZE_16KB", False):
    mmu_page_size = "16KB"
elif sdk_config.get("MMU_PAGE_SIZE_32KB", False):
    mmu_page_size = "32KB"
else:
    mmu_page_size = "64KB"

if sdk_config.get("SOC_MMU_PAGE_SIZE_CONFIGURABLE", False):
    if board_flash_size == "2MB":
        mmu_page_size = "32KB"
    elif board_flash_size == "1MB":
        mmu_page_size = "16KB"

if mmu_page_size != "64KB":
    extra_elf2bin_flags += " --flash-mmu-page-size %s" % mmu_page_size

action = copy.deepcopy(env["BUILDERS"]["ElfToBin"].action)

action.cmd_list = env["BUILDERS"]["ElfToBin"].action.cmd_list.replace(
    "-o", extra_elf2bin_flags + " -o"
)
env["BUILDERS"]["ElfToBin"].action = action

#
# Compile ULP sources in 'ulp' folder
#

ulp_dir = os.path.join(PROJECT_DIR, "ulp")
if os.path.isdir(ulp_dir) and os.listdir(ulp_dir) and mcu not in ("esp32c2", "esp32c3", "esp32h2"):
    env.SConscript("ulp.py", exports="env sdk_config project_config app_includes idf_variant")

#
# Compile Arduino IDF sources
#

if ("arduino" in env.subst("$PIOFRAMEWORK")) and ("espidf" not in env.subst("$PIOFRAMEWORK")):
    def idf_lib_copy(source, target, env):
        env_build = join(env["PROJECT_BUILD_DIR"],env["PIOENV"])
        sdkconfig_h_path = join(env_build,"config","sdkconfig.h")
        arduino_libs = ARDUINO_FRMWRK_LIB_DIR
        lib_src = join(env_build,"esp-idf")
        lib_dst = join(arduino_libs,mcu,"lib")
        ld_dst = join(arduino_libs,mcu,"ld")
        mem_var = join(arduino_libs,mcu,board.get("build.arduino.memory_type", (board.get("build.flash_mode", "dio") + "_qspi")))
        src = [join(lib_src,x) for x in os.listdir(lib_src)]
        src = [folder for folder in src if not os.path.isfile(folder)] # folders only
        for folder in src:
            files = [join(folder,x) for x in os.listdir(folder)]
            for file in files:
                if file.strip().endswith(".a"):
                    shutil.copyfile(file,join(lib_dst,file.split(os.path.sep)[-1]))

        shutil.move(join(lib_dst,"libspi_flash.a"),join(mem_var,"libspi_flash.a"))
        shutil.move(join(env_build,"memory.ld"),join(ld_dst,"memory.ld"))
        if mcu == "esp32s3":
            shutil.move(join(lib_dst,"libesp_psram.a"),join(mem_var,"libesp_psram.a"))
            shutil.move(join(lib_dst,"libesp_system.a"),join(mem_var,"libesp_system.a"))
            shutil.move(join(lib_dst,"libfreertos.a"),join(mem_var,"libfreertos.a"))
            shutil.move(join(lib_dst,"libbootloader_support.a"),join(mem_var,"libbootloader_support.a"))
            shutil.move(join(lib_dst,"libesp_hw_support.a"),join(mem_var,"libesp_hw_support.a"))
            shutil.move(join(lib_dst,"libesp_lcd.a"),join(mem_var,"libesp_lcd.a"))

        shutil.copyfile(sdkconfig_h_path,join(mem_var,"include","sdkconfig.h"))
        if not bool(os.path.isfile(join(arduino_libs,mcu,"sdkconfig.orig"))):
            shutil.move(join(arduino_libs,mcu,"sdkconfig"),join(arduino_libs,mcu,"sdkconfig.orig"))
        shutil.copyfile(join(env.subst("$PROJECT_DIR"),"sdkconfig."+env["PIOENV"]),join(arduino_libs,mcu,"sdkconfig"))
        shutil.copyfile(join(env.subst("$PROJECT_DIR"),"sdkconfig."+env["PIOENV"]),join(arduino_libs,"sdkconfig"))
        try:
            os.remove(join(env.subst("$PROJECT_DIR"),"dependencies.lock"))
            os.remove(join(env.subst("$PROJECT_DIR"),"CMakeLists.txt"))
        except:
            pass
        print("*** Copied compiled %s IDF libraries to Arduino framework ***" % idf_variant)

        pio_exe_path = shutil.which("platformio"+(".exe" if IS_WINDOWS else ""))
        pio_cmd = env["PIOENV"]
        env.Execute(
            env.VerboseAction(
                (
                    '"%s" run -e ' % pio_exe_path
                    + " ".join(['"%s"' % pio_cmd])
                ),
                "*** Starting Arduino compile %s with custom libraries ***" % pio_cmd,
            )
        )
        if flag_custom_component_add == True or flag_custom_component_remove == True:
            try:
                shutil.copy(join(ARDUINO_FRAMEWORK_DIR,"idf_component.yml.orig"),join(ARDUINO_FRAMEWORK_DIR,"idf_component.yml"))
                print("*** Original Arduino \"idf_component.yml\" restored ***")
            except:
                print("*** Original Arduino \"idf_component.yml\" couldnt be restored ***")
    env.AddPostAction("checkprogsize", idf_lib_copy)

if "espidf" in env.get("PIOFRAMEWORK") and (flag_custom_component_add == True or flag_custom_component_remove == True):
    def idf_custom_component(source, target, env):
        try:
            shutil.copy(join(ARDUINO_FRAMEWORK_DIR,"idf_component.yml.orig"),join(ARDUINO_FRAMEWORK_DIR,"idf_component.yml"))
            print("*** Original Arduino \"idf_component.yml\" restored ***")
        except:
            try:
                shutil.copy(join(PROJECT_SRC_DIR,"idf_component.yml.orig"),join(PROJECT_SRC_DIR,"idf_component.yml"))
                print("*** Original \"idf_component.yml\" restored ***")
            except: # no "idf_component.yml" in source folder
                try:
                    os.remove(join(PROJECT_SRC_DIR,"idf_component.yml"))
                    print("*** pioarduino generated \"idf_component.yml\" removed ***")
                except:
                    print("*** \"idf_component.yml\" couldnt be removed ***")
    env.AddPostAction("checkprogsize", idf_custom_component)
#
# Process OTA partition and image
#

ota_partition_params = get_partition_info(
    env.subst("$PARTITIONS_TABLE_CSV"),
    partition_table_offset,
    {"name": "ota", "type": "data", "subtype": "ota"},
)

if ota_partition_params["size"] and ota_partition_params["offset"]:
    # Generate an empty image if OTA is enabled in partition table
    ota_partition_image = os.path.join("$BUILD_DIR", "ota_data_initial.bin")
    if "arduino" in env.subst("$PIOFRAMEWORK"):
        ota_partition_image = os.path.join(ARDUINO_FRAMEWORK_DIR, "tools", "partitions", "boot_app0.bin")
    else:
        generate_empty_partition_image(ota_partition_image, ota_partition_params["size"])

    env.Append(
        FLASH_EXTRA_IMAGES=[
            (
                board.get(
                    "upload.ota_partition_offset", ota_partition_params["offset"]
                ),
                ota_partition_image,
            )
        ]
    )
    EXTRA_IMG_DIR = join(env.subst("$PROJECT_DIR"), "variants", "tasmota")
    env.Append(
        FLASH_EXTRA_IMAGES=[
            (offset, join(EXTRA_IMG_DIR, img)) for offset, img in board.get("upload.arduino.flash_extra_images", [])
        ]
    )

def _parse_size(value):
    if isinstance(value, int):
        return value
    elif value.isdigit():
        return int(value)
    elif value.startswith("0x"):
        return int(value, 16)
    elif value[-1].upper() in ("K", "M"):
        base = 1024 if value[-1].upper() == "K" else 1024 * 1024
        return int(value[:-1]) * base
    return value

#
# Configure application partition offset
#

partitions_csv = env.subst("$PARTITIONS_TABLE_CSV")
result = []
next_offset = 0
bound = 0x10000
with open(partitions_csv) as fp:
    for line in fp.readlines():
        line = line.strip()
        if not line or line.startswith("#"):
            continue
        tokens = [t.strip() for t in line.split(",")]
        if len(tokens) < 5:
            continue
        partition = {
            "name": tokens[0],
            "type": tokens[1],
            "subtype": tokens[2],
            "offset": tokens[3] or next_offset,
            "size": tokens[4],
            "flags": tokens[5] if len(tokens) > 5 else None
        }
        result.append(partition)
        next_offset = _parse_size(partition["offset"])
        if (partition["subtype"] == "ota_0"):
            bound = next_offset
        next_offset = (next_offset + bound - 1) & ~(bound - 1)

env.Replace(ESP32_APP_OFFSET=str(hex(bound)))

#
# Propagate application offset to debug configurations
#

env["INTEGRATION_EXTRA_DATA"].update(
    {"application_offset": env.subst("$ESP32_APP_OFFSET")}
)<|MERGE_RESOLUTION|>--- conflicted
+++ resolved
@@ -540,11 +540,7 @@
     if "IDF_TOOLS_PATH" in idf_env:
         del idf_env["IDF_TOOLS_PATH"]
 
-<<<<<<< HEAD
-    idf_env["ESP_ROM_ELF_DIR"] = platform.get_package_dir("tool-esp-rom-elfs")
-=======
 #    idf_env["ESP_ROM_ELF_DIR"] = platform.get_package_dir("tool-esp-rom-elfs")
->>>>>>> dde47187
 
 
 def get_target_config(project_configs, target_index, cmake_api_reply_dir):
