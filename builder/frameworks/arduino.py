# Copyright 2014-present PlatformIO <contact@platformio.org>
#
# Licensed under the Apache License, Version 2.0 (the "License");
# you may not use this file except in compliance with the License.
# You may obtain a copy of the License at
#
#    http://www.apache.org/licenses/LICENSE-2.0
#
# Unless required by applicable law or agreed to in writing, software
# distributed under the License is distributed on an "AS IS" BASIS,
# WITHOUT WARRANTIES OR CONDITIONS OF ANY KIND, either express or implied.
# See the License for the specific language governing permissions and
# limitations under the License.

"""
Arduino

Arduino Wiring-based Framework allows writing cross-platform software to
control devices attached to a wide range of Arduino boards to create all
kinds of creative coding, interactive objects, spaces or physical experiences.

http://arduino.cc/en/Reference/HomePage
"""

<<<<<<< HEAD
import subprocess
import json
import semantic_version
import os
import shutil
=======
import os
>>>>>>> 87e5efc4
from os.path import join

from SCons.Script import COMMAND_LINE_TARGETS, DefaultEnvironment, SConscript
from platformio.package.version import pepver_to_semver
from platformio.project.config import ProjectConfig
from platformio.package.manager.tool import ToolPackageManager

env = DefaultEnvironment()
pm = ToolPackageManager()
platform = env.PioPlatform()
config = env.GetProjectConfig()
board = env.BoardConfig()
mcu = board.get("build.mcu", "esp32")
board_sdkconfig = board.get("espidf.custom_sdkconfig", "")
entry_custom_sdkconfig = "\n"
flag_custom_sdkconfig = False

if config.has_option("env:"+env["PIOENV"], "custom_sdkconfig"):
    entry_custom_sdkconfig = env.GetProjectOption("custom_sdkconfig")
    flag_custom_sdkconfig = True

if len(str(board_sdkconfig)) > 2:
    flag_custom_sdkconfig = True

extra_flags = (''.join([element for element in board.get("build.extra_flags", "")])).replace("-D", " ")
framework_reinstall = False
flag_any_custom_sdkconfig = False

SConscript("_embed_files.py", exports="env")

<<<<<<< HEAD
flag_any_custom_sdkconfig = os.path.exists(join(platform.get_package_dir("framework-arduinoespressif32-libs"),"sdkconfig"))

# Esp32-solo1 libs needs adopted settings
if flag_custom_sdkconfig == True and ("CORE32SOLO1" in extra_flags or "CONFIG_FREERTOS_UNICORE=y" in entry_custom_sdkconfig or "CONFIG_FREERTOS_UNICORE=y" in board_sdkconfig):
    if len(str(env.GetProjectOption("build_unflags"))) == 2: # No valid env, needs init
        env['BUILD_UNFLAGS'] = {}
    build_unflags = " ".join(env['BUILD_UNFLAGS'])
    build_unflags = build_unflags + " -mdisable-hardware-atomics -ustart_app_other_cores"
    new_build_unflags = build_unflags.split()
    env.Replace(
      BUILD_UNFLAGS=new_build_unflags
    )

def install_python_deps():
    def _get_installed_pip_packages():
        result = {}
        packages = {}
        pip_output = subprocess.check_output(
            [
                env.subst("$PYTHONEXE"),
                "-m",
                "pip",
                "list",
                "--format=json",
                "--disable-pip-version-check",
            ]
        )
        try:
            packages = json.loads(pip_output)
        except:
            print("Warning! Couldn't extract the list of installed Python packages.")
            return {}
        for p in packages:
            result[p["name"]] = pepver_to_semver(p["version"])

        return result

    deps = {
        "wheel": ">=0.35.1",
        "PyYAML": ">=6.0.2",
        "intelhex": ">=2.3.0"
    }

    installed_packages = _get_installed_pip_packages()
    packages_to_install = []
    for package, spec in deps.items():
        if package not in installed_packages:
            packages_to_install.append(package)
        else:
            version_spec = semantic_version.Spec(spec)
            if not version_spec.match(installed_packages[package]):
                packages_to_install.append(package)

    if packages_to_install:
        env.Execute(
            env.VerboseAction(
                (
                    '"$PYTHONEXE" -m pip install -U '
                    + " ".join(
                        [
                            '"%s%s"' % (p, deps[p])
                            for p in packages_to_install
                        ]
                    )
                ),
                "Installing Arduino Python dependencies",
            )
        )
    return

install_python_deps()

def get_MD5_hash(phrase):
    import hashlib
    return hashlib.md5((phrase).encode('utf-8')).hexdigest()[:16]


def matching_custom_sdkconfig():
    # check if current env is matching to existing sdkconfig
    cust_sdk_is_present = False
    matching_sdkconfig = False
    last_sdkconfig_path = join(env.subst("$PROJECT_DIR"),"sdkconfig.defaults")
    if flag_any_custom_sdkconfig == False:
        matching_sdkconfig = True
        return matching_sdkconfig, cust_sdk_is_present
    if os.path.exists(last_sdkconfig_path) == False:
        return matching_sdkconfig, cust_sdk_is_present
    if flag_custom_sdkconfig == False:
        matching_sdkconfig = False
        return matching_sdkconfig, cust_sdk_is_present
    with open(last_sdkconfig_path) as src:
        line = src.readline()
        if line.startswith("# TASMOTA__"):
            cust_sdk_is_present = True;
            costum_options = entry_custom_sdkconfig
            if (line.split("__")[1]).strip() == get_MD5_hash((costum_options).strip() + mcu):
                matching_sdkconfig = True

    return matching_sdkconfig, cust_sdk_is_present

def check_reinstall_frwrk():
    framework_reinstall = False
    cust_sdk_is_present = False
    matching_sdkconfig = False
    if flag_custom_sdkconfig == True:
        matching_sdkconfig, cust_sdk_is_present = matching_custom_sdkconfig()
    if flag_custom_sdkconfig == False and flag_any_custom_sdkconfig == True:
        # case custom sdkconfig exists and a env without "custom_sdkconfig"
        framework_reinstall = True
    if flag_custom_sdkconfig == True  and matching_sdkconfig == False:
        # check if current custom sdkconfig is different from existing
        framework_reinstall = True
    return framework_reinstall

def call_compile_libs():
    if mcu == "esp32c2":
        ARDUINO_FRMWRK_C2_LIB_DIR = join(platform.get_package_dir("framework-arduinoespressif32-libs"),mcu)
        ARDUINO_C2_DIR = join(platform.get_package_dir("framework-arduino-c2-skeleton-lib"),mcu)
        shutil.copytree(ARDUINO_C2_DIR, ARDUINO_FRMWRK_C2_LIB_DIR, dirs_exist_ok=True)
    print("*** Compile Arduino IDF libs for %s ***" % env["PIOENV"])
    SConscript("espidf.py")

if check_reinstall_frwrk() == True:
    print("*** Reinstall Arduino framework libs ***")
    shutil.rmtree(platform.get_package_dir("framework-arduinoespressif32-libs"))
    ARDUINO_FRMWRK_LIB_URL = str(platform.get_package_spec("framework-arduinoespressif32-libs")).split("uri=",1)[1][:-1]
    pm.install(ARDUINO_FRMWRK_LIB_URL)
    if flag_custom_sdkconfig == True:
        call_compile_libs()
        flag_custom_sdkconfig = False
    
if flag_custom_sdkconfig == True and flag_any_custom_sdkconfig == False:
    call_compile_libs()

if "arduino" in env.subst("$PIOFRAMEWORK") and "espidf" not in env.subst("$PIOFRAMEWORK") and env.subst("$ARDUINO_LIB_COMPILE_FLAG") in ("Inactive", "True"):
    if os.path.exists(join(platform.get_package_dir(
=======
if "espidf" not in env.subst("$PIOFRAMEWORK"):
    if os.path.exists(join(DefaultEnvironment().PioPlatform().get_package_dir(
>>>>>>> 87e5efc4
            "framework-arduinoespressif32"), "tools", "platformio-build.py")):
        PIO_BUILD = "platformio-build.py"
    else:
        PIO_BUILD = "pioarduino-build.py"
<<<<<<< HEAD
    SConscript(join(platform.get_package_dir("framework-arduinoespressif32"), "tools", PIO_BUILD))
=======
    SConscript(
        join(DefaultEnvironment().PioPlatform().get_package_dir(
            "framework-arduinoespressif32"), "tools", PIO_BUILD))
>>>>>>> 87e5efc4
<|MERGE_RESOLUTION|>--- conflicted
+++ resolved
@@ -22,15 +22,11 @@
 http://arduino.cc/en/Reference/HomePage
 """
 
-<<<<<<< HEAD
 import subprocess
 import json
 import semantic_version
 import os
 import shutil
-=======
-import os
->>>>>>> 87e5efc4
 from os.path import join
 
 from SCons.Script import COMMAND_LINE_TARGETS, DefaultEnvironment, SConscript
@@ -61,7 +57,6 @@
 
 SConscript("_embed_files.py", exports="env")
 
-<<<<<<< HEAD
 flag_any_custom_sdkconfig = os.path.exists(join(platform.get_package_dir("framework-arduinoespressif32-libs"),"sdkconfig"))
 
 # Esp32-solo1 libs needs adopted settings
@@ -198,18 +193,10 @@
 
 if "arduino" in env.subst("$PIOFRAMEWORK") and "espidf" not in env.subst("$PIOFRAMEWORK") and env.subst("$ARDUINO_LIB_COMPILE_FLAG") in ("Inactive", "True"):
     if os.path.exists(join(platform.get_package_dir(
-=======
-if "espidf" not in env.subst("$PIOFRAMEWORK"):
-    if os.path.exists(join(DefaultEnvironment().PioPlatform().get_package_dir(
->>>>>>> 87e5efc4
             "framework-arduinoespressif32"), "tools", "platformio-build.py")):
         PIO_BUILD = "platformio-build.py"
     else:
         PIO_BUILD = "pioarduino-build.py"
-<<<<<<< HEAD
-    SConscript(join(platform.get_package_dir("framework-arduinoespressif32"), "tools", PIO_BUILD))
-=======
     SConscript(
         join(DefaultEnvironment().PioPlatform().get_package_dir(
-            "framework-arduinoespressif32"), "tools", PIO_BUILD))
->>>>>>> 87e5efc4
+            "framework-arduinoespressif32"), "tools", PIO_BUILD))