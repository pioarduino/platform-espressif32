# Copyright 2014-present PlatformIO <contact@platformio.org>
#
# Licensed under the Apache License, Version 2.0 (the "License");
# you may not use this file except in compliance with the License.
# You may obtain a copy of the License at
#
#    http://www.apache.org/licenses/LICENSE-2.0
#
# Unless required by applicable law or agreed to in writing, software
# distributed under the License is distributed on an "AS IS" BASIS,
# WITHOUT WARRANTIES OR CONDITIONS OF ANY KIND, either express or implied.
# See the License for the specific language governing permissions and
# limitations under the License.

import os
import socket
import contextlib
import requests
import json
import subprocess
import sys
import shutil
from os.path import join

from platformio.public import PlatformBase, to_unix_path
from platformio.proc import get_pythonexe_path
from platformio.project.config import ProjectConfig
from platformio.package.manager.tool import ToolPackageManager


IS_WINDOWS = sys.platform.startswith("win")
# Set Platformio env var to use windows_amd64 for all windows architectures
# only windows_amd64 native espressif toolchains are available
# needs platformio/pioarduino core >= 6.1.17
if IS_WINDOWS:
    os.environ["PLATFORMIO_SYSTEM_TYPE"] = "windows_amd64"

python_exe = get_pythonexe_path()
pm = ToolPackageManager()

def is_internet_available():
    """Check if connected to Internet"""
    try:
        with socket.create_connection(("8.8.8.8", 53), timeout=3):
            return True
    except OSError:
        return False

class Espressif32Platform(PlatformBase):
    def configure_default_packages(self, variables, targets):
        if not variables.get("board"):
            return super().configure_default_packages(variables, targets)

        board_config = self.board_config(variables.get("board"))
        mcu = variables.get("board_build.mcu", board_config.get("build.mcu", "esp32"))
        board_sdkconfig = variables.get("board_espidf.custom_sdkconfig", board_config.get("espidf.custom_sdkconfig", ""))
        frameworks = variables.get("pioframework", [])

        def install_tool(TOOL, retry_count=0):
            self.packages[TOOL]["optional"] = False
            TOOL_PATH = os.path.join(ProjectConfig.get_instance().get("platformio", "packages_dir"), TOOL)
            TOOL_PACKAGE_PATH = os.path.join(TOOL_PATH, "package.json")
            TOOLS_PATH_DEFAULT = os.path.join(os.path.expanduser("~"), ".platformio")
            IDF_TOOLS = os.path.join(ProjectConfig.get_instance().get("platformio", "packages_dir"), "tl-install", "tools", "idf_tools.py")
            TOOLS_JSON_PATH = os.path.join(TOOL_PATH, "tools.json")
            TOOLS_PIO_PATH = os.path.join(TOOL_PATH, ".piopm")
            IDF_TOOLS_CMD = (
                python_exe,
                IDF_TOOLS,
                "--quiet",
                "--non-interactive",
                "--tools-json",
                TOOLS_JSON_PATH,
                "install"
            )

            tl_flag = bool(os.path.exists(IDF_TOOLS))
            json_flag = bool(os.path.exists(TOOLS_JSON_PATH))
            pio_flag = bool(os.path.exists(TOOLS_PIO_PATH))
            if tl_flag and json_flag:
                with open(os.devnull, 'w') as devnull, \
                     contextlib.redirect_stdout(devnull), \
                     contextlib.redirect_stderr(devnull):
                    rc = subprocess.run(
                        IDF_TOOLS_CMD,
                        stdout=subprocess.DEVNULL,
                        stderr=subprocess.DEVNULL
                    ).returncode
                if rc != 0:
                    sys.stderr.write("Error: Couldn't execute 'idf_tools.py install'\n")
                else:
                    tl_path = "file://" + join(TOOLS_PATH_DEFAULT, "tools", TOOL)
                    try:
                        shutil.copyfile(TOOL_PACKAGE_PATH, join(TOOLS_PATH_DEFAULT, "tools", TOOL, "package.json"))
                    except FileNotFoundError as e:
                        sys.stderr.write(f"Error copying tool package file: {e}\n")
                    if os.path.exists(TOOL_PATH) and os.path.isdir(TOOL_PATH):
                        try:
                            shutil.rmtree(TOOL_PATH)
                        except Exception as e:
                            print(f"Error while removing the tool folder: {e}")
                    pm.install(tl_path)
            # tool is already installed, just activate it
            if tl_flag and pio_flag and not json_flag:
                with open(TOOL_PACKAGE_PATH, "r") as file:
                    package_data = json.load(file)
                # check installed tool version against listed in platforms.json
                if "package-version" in self.packages[TOOL] \
                   and "version" in package_data \
                   and self.packages[TOOL]["package-version"] == package_data["version"]:
                    self.packages[TOOL]["version"] = TOOL_PATH
                    self.packages[TOOL]["optional"] = False
                elif "package-version" not in self.packages[TOOL]:
                    # No version check needed, just use the installed tool
                    self.packages[TOOL]["version"] = TOOL_PATH
                    self.packages[TOOL]["optional"] = False
                elif "version" not in package_data:
                    print(f"Warning: Cannot determine installed version for {TOOL}. Reinstalling...")
                else:  # Installed version does not match required version, deinstall existing and install needed
                    if os.path.exists(TOOL_PATH) and os.path.isdir(TOOL_PATH):
                        try:
                            shutil.rmtree(TOOL_PATH)
                        except Exception as e:
                            print(f"Error while removing the tool folder: {e}")
                    if retry_count >= 3:  # Limit to 3 retries
                        print(f"Failed to install {TOOL} after multiple attempts. Please check your network connection and try again manually.")
                        return
                    print(f"Wrong version for {TOOL}. Installing needed version...")
                    install_tool(TOOL, retry_count + 1)

            return

        # Installer only needed for setup, deactivate when installed
        if bool(os.path.exists(os.path.join(ProjectConfig.get_instance().get("platformio", "packages_dir"), "tl-install", "tools", "idf_tools.py"))):
            self.packages["tl-install"]["optional"] = True

        if "arduino" in frameworks:
            self.packages["framework-arduinoespressif32"]["optional"] = False
            self.packages["framework-arduinoespressif32-libs"]["optional"] = False
            if is_internet_available():
                try:
<<<<<<< HEAD
                    # use branch master
                    URL = (
                        "https://raw.githubusercontent.com/espressif/arduino-esp32/master/"
=======
                    # use espressif Arduino v3.1.x libs
                    URL = (
                        "https://raw.githubusercontent.com/espressif/arduino-esp32/release/v3.1.x/"
>>>>>>> 2d25c1bb
                        "package/package_esp32_index.template.json"
                    )
                    response = requests.get(URL, timeout=10)
                    response.raise_for_status()
                    packjdata = response.json()
                    dyn_lib_url = packjdata['packages'][0]['tools'][0]['systems'][0]['url']
                    self.packages["framework-arduinoespressif32-libs"]["version"] = dyn_lib_url
                except (requests.RequestException, ValueError, KeyError, IndexError) as e:
                    print(f"Error loading latest Arduino ESP32 libs: {e}")
            else:
                print("No Internet connection  - using local/standard configuration")

        if variables.get("custom_sdkconfig") is not None or len(str(board_sdkconfig)) > 3:
            frameworks.append("espidf")
            self.packages["framework-espidf"]["optional"] = False
            if mcu == "esp32c2":
                self.packages["framework-arduino-c2-skeleton-lib"]["optional"] = False

        MCU_TOOLCHAIN_MAPPING = {
            # Xtensa based and FSM toolchain
            ("esp32", "esp32s2", "esp32s3"): {
                "toolchains": ["toolchain-xtensa-esp-elf"],
                "ulp_toolchain": ["toolchain-esp32ulp"] + (["toolchain-riscv32-esp"] if mcu != "esp32" else []),
                "debug_tools": ["tool-xtensa-esp-elf-gdb"]
            },
            # RISC-V based toolchain
            ("esp32c2", "esp32c3", "esp32c5", "esp32c6", "esp32h2", "esp32p4"): {
                "toolchains": ["toolchain-riscv32-esp"],
                "ulp_toolchain": None,
                "debug_tools": ["tool-riscv32-esp-elf-gdb"]
            }
        }
        # Iterate through MCU mappings
        for supported_mcus, toolchain_data in MCU_TOOLCHAIN_MAPPING.items():
            if mcu in supported_mcus:
                # Set mandatory toolchains
                for toolchain in toolchain_data["toolchains"]:
                    install_tool(toolchain)
                # Set ULP toolchain if applicable
                ulp_toolchain = toolchain_data.get("ulp_toolchain")
                if ulp_toolchain and os.path.isdir("ulp"):
                    for toolchain in ulp_toolchain:
                        install_tool(toolchain)
                # Install debug tools if conditions match
                if (variables.get("build_type") or "debug" in "".join(targets)) or variables.get("upload_protocol"):
                    for debug_tool in toolchain_data["debug_tools"]:
                        install_tool(debug_tool)
                    install_tool("tool-openocd-esp32")
                break  # Exit loop once MCU is matched

        # Common packages for IDF and mixed Arduino+IDF projects
        COMMON_IDF_PACKAGES = [
            "tool-cmake",
            "tool-ninja",
            "tool-scons",
            "tool-esp-rom-elfs"
        ]
        if "espidf" in frameworks:
            for package in COMMON_IDF_PACKAGES:
                install_tool(package)

        CHECK_PACKAGES = [
            "tool-cppcheck",
            "tool-clangtidy",
            "tool-pvs-studio"
        ]
        # Install check tool listed in pio entry "check_tool"
        if variables.get("check_tool") is not None:
            for package in CHECK_PACKAGES:
                for check_tool in variables.get("check_tool", ""):
                    if check_tool in package:
                        install_tool(package)

        if "buildfs" or "uploadfs" in targets:
            filesystem = variables.get("board_build.filesystem", "littlefs")
            if filesystem == "littlefs":
                # ensure use of mklittlefs 3.2.0
                piopm_path = os.path.join(ProjectConfig.get_instance().get("platformio", "packages_dir"), "tool-mklittlefs", ".piopm")
                if os.path.exists(piopm_path):
                    with open(piopm_path, "r") as file:
                        package_data = json.load(file)
                    if package_data['version'] != "3.2.0":
                        os.remove(piopm_path)
                install_tool("tool-mklittlefs")
            elif filesystem == "fatfs":
                install_tool("tool-mkfatfs")
            else:
                install_tool("tool-mkspiffs")

        if "downloadfs" in targets:
            filesystem = variables.get("board_build.filesystem", "littlefs")
            if filesystem == "littlefs":
                # Use Tasmota mklittlefs v4.0.0 to unpack, older version is incompatible
                # make sure mklittlefs 3.2.0 is installed
                mklittlefs_dir = os.path.join(ProjectConfig.get_instance().get("platformio", "packages_dir"), "tool-mklittlefs")
                if not os.path.exists(mklittlefs_dir):
                    install_tool("tool-mklittlefs")
                if os.path.exists(os.path.join(mklittlefs_dir, "tools.json")):
                    install_tool("tool-mklittlefs")
                mklittlefs400_dir = os.path.join(ProjectConfig.get_instance().get("platformio", "packages_dir"), "tool-mklittlefs-4.0.0")
                if not os.path.exists(mklittlefs400_dir):
                    # install mklittlefs 4.0.0
                    install_tool("tool-mklittlefs-4.0.0")
                if os.path.exists(os.path.join(mklittlefs400_dir, "tools.json")):
                    install_tool("tool-mklittlefs-4.0.0")
                # use mklittlefs 4.0.0 instead of 3.2.0 by copying over
                if os.path.exists(mklittlefs400_dir):
                    shutil.copyfile(
                        os.path.join(mklittlefs_dir, "package.json"),
                        os.path.join(mklittlefs400_dir, "package.json"),
                    )
                    shutil.copytree(mklittlefs400_dir, mklittlefs_dir, dirs_exist_ok=True)
                    del self.packages["tool-mkfatfs"]
            elif filesystem == "fatfs":
                install_tool("tool-mkfatfs")

        # Currently only Arduino Nano ESP32 uses the dfuutil tool as uploader
        if variables.get("board") == "arduino_nano_esp32":
            install_tool("tool-dfuutil-arduino")
        else:
            del self.packages["tool-dfuutil-arduino"]

        return super().configure_default_packages(variables, targets)

    def get_boards(self, id_=None):
        result = super().get_boards(id_)
        if not result:
            return result
        if id_:
            return self._add_dynamic_options(result)
        else:
            for key, value in result.items():
                result[key] = self._add_dynamic_options(result[key])
        return result

    def _add_dynamic_options(self, board):
        # upload protocols
        if not board.get("upload.protocols", []):
            board.manifest["upload"]["protocols"] = ["esptool", "espota"]
        if not board.get("upload.protocol", ""):
            board.manifest["upload"]["protocol"] = "esptool"

        # debug tools
        debug = board.manifest.get("debug", {})
        non_debug_protocols = ["esptool", "espota"]
        supported_debug_tools = [
            "cmsis-dap",
            "esp-prog",
            "esp-bridge",
            "iot-bus-jtag",
            "jlink",
            "minimodule",
            "olimex-arm-usb-tiny-h",
            "olimex-arm-usb-ocd-h",
            "olimex-arm-usb-ocd",
            "olimex-jtag-tiny",
            "tumpa",
        ]

        # A special case for the Kaluga board that has a separate interface config
        if board.id == "esp32-s2-kaluga-1":
            supported_debug_tools.append("ftdi")
        if board.get("build.mcu", "") in ("esp32c3", "esp32c5", "esp32c6", "esp32s3", "esp32h2", "esp32p4"):
            supported_debug_tools.append("esp-builtin")

        upload_protocol = board.manifest.get("upload", {}).get("protocol")
        upload_protocols = board.manifest.get("upload", {}).get("protocols", [])
        if debug:
            upload_protocols.extend(supported_debug_tools)
        if upload_protocol and upload_protocol not in upload_protocols:
            upload_protocols.append(upload_protocol)
        board.manifest["upload"]["protocols"] = upload_protocols

        if "tools" not in debug:
            debug["tools"] = {}

        for link in upload_protocols:
            if link in non_debug_protocols or link in debug["tools"]:
                continue

            if link in ("jlink", "cmsis-dap"):
                openocd_interface = link
            elif link in ("esp-prog", "ftdi"):
                if board.id == "esp32-s2-kaluga-1":
                    openocd_interface = "ftdi/esp32s2_kaluga_v1"
                else:
                    openocd_interface = "ftdi/esp32_devkitj_v1"
            elif link == "esp-bridge":
                openocd_interface = "esp_usb_bridge"
            elif link == "esp-builtin":
                openocd_interface = "esp_usb_jtag"
            else:
                openocd_interface = "ftdi/" + link

            server_args = [
                "-s",
                "$PACKAGE_DIR/share/openocd/scripts",
                "-f",
                "interface/%s.cfg" % openocd_interface,
                "-f",
                "%s/%s"
                % (
                    ("target", debug.get("openocd_target"))
                    if "openocd_target" in debug
                    else ("board", debug.get("openocd_board"))
                ),
            ]

            debug["tools"][link] = {
                "server": {
                    "package": "tool-openocd-esp32",
                    "executable": "bin/openocd",
                    "arguments": server_args,
                },
                "init_break": "thb app_main",
                "init_cmds": [
                    "define pio_reset_halt_target",
                    "   monitor reset halt",
                    "   flushregs",
                    "end",
                    "define pio_reset_run_target",
                    "   monitor reset",
                    "end",
                    "target extended-remote $DEBUG_PORT",
                    "$LOAD_CMDS",
                    "pio_reset_halt_target",
                    "$INIT_BREAK",
                ],
                "onboard": link in debug.get("onboard_tools", []),
                "default": link == debug.get("default_tool"),
            }

            # Avoid erasing Arduino Nano bootloader by preloading app binary
            if board.id == "arduino_nano_esp32":
                debug["tools"][link]["load_cmds"] = "preload"
        board.manifest["debug"] = debug
        return board

    def configure_debug_session(self, debug_config):
        build_extra_data = debug_config.build_data.get("extra", {})
        flash_images = build_extra_data.get("flash_images", [])

        if "openocd" in (debug_config.server or {}).get("executable", ""):
            debug_config.server["arguments"].extend(
                ["-c", "adapter speed %s" % (debug_config.speed or "5000")]
            )

        ignore_conds = [
            debug_config.load_cmds != ["load"],
            not flash_images,
            not all([os.path.isfile(item["path"]) for item in flash_images]),
        ]

        if any(ignore_conds):
            return

        load_cmds = [
            'monitor program_esp "{{{path}}}" {offset} verify'.format(
                path=to_unix_path(item["path"]), offset=item["offset"]
            )
            for item in flash_images
        ]
        load_cmds.append(
            'monitor program_esp "{%s.bin}" %s verify'
            % (
                to_unix_path(debug_config.build_data["prog_path"][:-4]),
                build_extra_data.get("application_offset", "0x10000"),
            )
        )
        debug_config.load_cmds = load_cmds<|MERGE_RESOLUTION|>--- conflicted
+++ resolved
@@ -139,15 +139,9 @@
             self.packages["framework-arduinoespressif32-libs"]["optional"] = False
             if is_internet_available():
                 try:
-<<<<<<< HEAD
-                    # use branch master
-                    URL = (
-                        "https://raw.githubusercontent.com/espressif/arduino-esp32/master/"
-=======
                     # use espressif Arduino v3.1.x libs
                     URL = (
                         "https://raw.githubusercontent.com/espressif/arduino-esp32/release/v3.1.x/"
->>>>>>> 2d25c1bb
                         "package/package_esp32_index.template.json"
                     )
                     response = requests.get(URL, timeout=10)
