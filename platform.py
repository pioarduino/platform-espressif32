--- conflicted
+++ resolved
@@ -13,10 +13,7 @@
 # limitations under the License.
 
 import os
-<<<<<<< HEAD
 import contextlib
-=======
->>>>>>> 71b725ab
 import requests
 import json
 import subprocess
@@ -132,13 +129,8 @@
         if "arduino" in frameworks:
             self.packages["framework-arduinoespressif32"]["optional"] = False
             self.packages["framework-arduinoespressif32-libs"]["optional"] = False
-<<<<<<< HEAD
-            # use branch release/v3.3.x
-            URL = "https://raw.githubusercontent.com/espressif/arduino-esp32/release/v3.3.x/package/package_esp32_index.template.json"
-=======
             # use branch master
             URL = "https://raw.githubusercontent.com/espressif/arduino-esp32/master/package/package_esp32_index.template.json"
->>>>>>> 71b725ab
             packjdata = requests.get(URL).json()
             dyn_lib_url = packjdata['packages'][0]['tools'][0]['systems'][0]['url']
             self.packages["framework-arduinoespressif32-libs"]["version"] = dyn_lib_url
