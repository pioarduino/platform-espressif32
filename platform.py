# Copyright 2014-present PlatformIO <contact@platformio.org>
#
# Licensed under the Apache License, Version 2.0 (the "License");
# you may not use this file except in compliance with the License.
# You may obtain a copy of the License at
#
#    http://www.apache.org/licenses/LICENSE-2.0
#
# Unless required by applicable law or agreed to in writing, software
# distributed under the License is distributed on an "AS IS" BASIS,
# WITHOUT WARRANTIES OR CONDITIONS OF ANY KIND, either express or implied.
# See the License for the specific language governing permissions and
# limitations under the License.

import json
import os
import subprocess
import sys
import requests
import shutil
from os.path import isfile, join

from platformio.public import PlatformBase, to_unix_path
from platformio.proc import get_pythonexe_path
from platformio.project.config import ProjectConfig
from platformio.package.manager.tool import ToolPackageManager

def get_tool_version_from_platform_json(tool_name):
    platform_json_path = os.path.join(ProjectConfig.get_instance().get("platformio", "platforms_dir"), "espressif32", "platform.json")
    with open(platform_json_path, "r", encoding="utf-8") as file:
        platform_data = json.load(file)
    packages = platform_data.get("packages", {})
    tool_info = packages[tool_name]
    version = tool_info.get("version", "") # version is an URL!
    return version

IS_WINDOWS = sys.platform.startswith("win")
# Set Platformio env var to use windows_amd64 for all windows architectures
# only windows_amd64 native espressif toolchains are available
# needs platformio core >= 6.1.16b2 or pioarduino core 6.1.16+test
if IS_WINDOWS:
    os.environ["PLATFORMIO_SYSTEM_TYPE"] = "windows_amd64"

python_exe = get_pythonexe_path()
pm = ToolPackageManager()

if not os.path.exists(os.path.join(ProjectConfig.get_instance().get("platformio", "packages_dir"), "tool-scons")):
    scons_uri = get_tool_version_from_platform_json("tool-scons")
    if scons_uri is not None:
        pm.install(scons_uri)

if not os.path.exists(os.path.join(ProjectConfig.get_instance().get("platformio", "packages_dir"), "tool-esp-rom-elfs")):
    rom_uri = get_tool_version_from_platform_json("tool-esp-rom-elfs")
    if rom_uri is not None:
        pm.install(rom_uri)

IDF_TOOLS_PATH_DEFAULT = os.path.join(os.path.expanduser("~"), ".espressif")
IDF_TOOLS = os.path.join(ProjectConfig.get_instance().get("platformio", "packages_dir"), "tl-install", "tools", "idf_tools.py")
IDF_TOOLS_CMD = (
    python_exe,
    IDF_TOOLS,
    "install",
)

# IDF Install is needed only one time
tl_flag = bool(os.path.exists(IDF_TOOLS))
if (tl_flag and not bool(os.path.exists(join(IDF_TOOLS_PATH_DEFAULT, "tools")))):
    rc = subprocess.call(IDF_TOOLS_CMD)
    if rc != 0:
        sys.stderr.write("Error: Couldn't execute 'idf_tools.py install'\n")
    else:
        shutil.copytree(join(IDF_TOOLS_PATH_DEFAULT, "tools", "tool-packages"), join(IDF_TOOLS_PATH_DEFAULT, "tools"), symlinks=False, ignore=None, ignore_dangling_symlinks=False, dirs_exist_ok=True)
        for p in ("tool-mklittlefs", "tool-mkfatfs", "tool-mkspiffs", "tool-dfuutil", "tool-cmake", "tool-ninja", "tool-cppcheck", "tool-clangtidy", "tool-pvs-studio", "tc-xt-esp32", "tc-ulp", "tc-rv32", "tl-xt-gdb", "tl-rv-gdb", "contrib-piohome", "contrib-pioremote"):
            tl_path = "file://" + join(IDF_TOOLS_PATH_DEFAULT, "tools", p)
            pm.install(tl_path)

class Espressif32Platform(PlatformBase):
    def configure_default_packages(self, variables, targets):
        if not variables.get("board"):
            return super().configure_default_packages(variables, targets)

        def install_tool(TOOL):
            self.packages[TOOL]["optional"] = False
            TOOL_PATH = os.path.join(ProjectConfig.get_instance().get("platformio", "packages_dir"), TOOL)
            TOOL_PACKAGE_PATH = os.path.join(TOOL_PATH, "package.json")
            TOOLS_PATH_DEFAULT = os.path.join(os.path.expanduser("~"), ".espressif")
            IDF_TOOLS = os.path.join(ProjectConfig.get_instance().get("platformio", "packages_dir"), "tl-install", "tools", "idf_tools.py")
            TOOLS_JSON_PATH = os.path.join(TOOL_PATH, "tools.json")
            TOOLS_PIO_PATH = os.path.join(TOOL_PATH, ".piopm")
            IDF_TOOLS_CMD = (
                python_exe,
                IDF_TOOLS,
                "--quiet",
                "--non-interactive",
                "--tools-json",
                TOOLS_JSON_PATH,
                "install"
            )

            tl_flag = bool(os.path.exists(IDF_TOOLS))
            json_flag = bool(os.path.exists(TOOLS_JSON_PATH))
            pio_flag = bool(os.path.exists(TOOLS_PIO_PATH))
            if tl_flag and json_flag:
                rc = subprocess.run(IDF_TOOLS_CMD).returncode
                if rc != 0:
                    sys.stderr.write("Error: Couldn't execute 'idf_tools.py install'\n")
                else:
                    tl_path = "file://" + join(TOOLS_PATH_DEFAULT, "tools", TOOL)
                    try:
                        shutil.copyfile(TOOL_PACKAGE_PATH, join(TOOLS_PATH_DEFAULT, "tools", TOOL, "package.json"))
                    except FileNotFoundError as e:
                        sys.stderr.write(f"Error copying tool package file: {e}\n")
                    self.packages.pop(TOOL, None)
                    if os.path.exists(TOOL_PATH) and os.path.isdir(TOOL_PATH):
                        try:
                            shutil.rmtree(TOOL_PATH)
                        except Exception as e:
                            print(f"Error while removing the tool folder: {e}")                   
                    pm.install(tl_path)
            # tool is already installed, just activate it
            if tl_flag and pio_flag and not json_flag:
                self.packages[TOOL]["version"] = TOOL_PATH
                self.packages[TOOL]["optional"] = False
            
            return

        board_config = self.board_config(variables.get("board"))
        mcu = variables.get("board_build.mcu", board_config.get("build.mcu", "esp32"))
        board_sdkconfig = variables.get("board_espidf.custom_sdkconfig", board_config.get("espidf.custom_sdkconfig", ""))
        core_variant_board = ''.join(variables.get("board_build.extra_flags", board_config.get("build.extra_flags", "")))
        core_variant_board = core_variant_board.replace("-D", " ")
        core_variant_build = (''.join(variables.get("build_flags", []))).replace("-D", " ")
        frameworks = variables.get("pioframework", [])

        if variables.get("custom_sdkconfig") is not None:
            frameworks.append("espidf")

        if variables.get("custom_sdkconfig") is not None or len(str(board_sdkconfig)) > 3:
            frameworks.append("espidf")
            self.packages["framework-espidf"]["optional"] = False

        # Enable debug tool gdb only when build debug is enabled
        if (variables.get("build_type") or "debug" in "".join(targets)) and tl_flag:
            self.packages["riscv32-esp-elf-gdb"]["optional"] = False if mcu in ["esp32c2", "esp32c3", "esp32c5", "esp32c6", "esp32h2", "esp32p4"] else True
            self.packages["riscv32-esp-elf-gdb"]["version"] = "file://" + join(IDF_TOOLS_PATH_DEFAULT, "tools", "tl-rv-gdb")
            self.packages["xtensa-esp-elf-gdb"]["optional"] = False if not mcu in ["esp32c2", "esp32c3", "esp32c5", "esp32c6", "esp32h2", "esp32p4"] else True
            self.packages["xtensa-esp-elf-gdb"]["version"] = "file://" + join(IDF_TOOLS_PATH_DEFAULT, "tools", "tl-xt-gdb")
        else:
            self.packages["riscv32-esp-elf-gdb"]["optional"] = True
            self.packages["xtensa-esp-elf-gdb"]["optional"] = True

        if tl_flag:
            # Install tool is not needed anymore
            del self.packages["tl-install"]
            # Enable check tools only when "check_tool" is enabled
            for p in self.packages:
                if p in ("tool-cppcheck", "tool-clangtidy", "tool-pvs-studio"):
                    self.packages[p]["optional"] = False if str(variables.get("check_tool")).strip("['']") in p else True

        if "arduino" in frameworks:
            self.packages["framework-arduinoespressif32"]["optional"] = False
            self.packages["framework-arduinoespressif32-libs"]["optional"] = False
<<<<<<< HEAD
            #try:
                #self.packages["framework-arduinoespressif32"]["version"] = "https://github.com/espressif/arduino-esp32/archive/refs/heads/idf-master.zip"
            #except:
                #pass
            # use matching espressif Arduino libs
            URL = "https://raw.githubusercontent.com/espressif/arduino-esp32/release/v3.3.x/package/package_esp32_index.template.json"
            packjdata = requests.get(URL).json()
            dyn_lib_url = packjdata['packages'][0]['tools'][0]['systems'][0]['url']
            # use newer libs as linked in package_esp32_index.template.json is too old
            #dyn_lib_url = "https://github.com/espressif/esp32-arduino-lib-builder/releases/download/idf-master/esp32-arduino-libs-idf-master-465b159c-v1.zip"
=======
            # use matching espressif Arduino libs
            #URL = "https://raw.githubusercontent.com/espressif/arduino-esp32/master/package/package_esp32_index.template.json"
            #packjdata = requests.get(URL).json()
            #dyn_lib_url = packjdata['packages'][0]['tools'][0]['systems'][0]['url']
            # use newer libs as linked in package_esp32_index.template.json is too old
            dyn_lib_url = "https://github.com/espressif/esp32-arduino-lib-builder/releases/download/idf-release_v5.4/esp32-arduino-libs-idf-release_v5.4-3ad36321-v1.zip"
>>>>>>> bf7c38f4
            self.packages["framework-arduinoespressif32-libs"]["version"] = dyn_lib_url

        if variables.get("custom_sdkconfig") is not None or len(str(board_sdkconfig)) > 3:
            if mcu == "esp32c2":
                self.packages["framework-arduino-c2-skeleton-lib"]["optional"] = False
            frameworks.append("espidf")
            self.packages["framework-espidf"]["optional"] = False

        # packages for IDF and mixed Arduino+IDF projects
        if tl_flag and "espidf" in frameworks:
            for p in self.packages:
                if p in (
                    "tool-scons",
                    "tool-cmake",
                    "tool-ninja",
                    "tool-esp-rom-elfs",
                 ):
                    self.packages[p]["optional"] = False

        if tl_flag and ("".join(targets) in ("upload", "buildfs", "uploadfs") or variables.get("custom_files_upload") is not None):
            filesystem = variables.get("board_build.filesystem", "littlefs")
            if filesystem == "littlefs":
                # Use mklittlefs v3.2.0 to generate FS
                self.packages["tool-mklittlefs"]["optional"] = False
                self.packages["tool-mklittlefs"]["version"] = "file://" + join(IDF_TOOLS_PATH_DEFAULT, "tools", "tool-mklittlefs")
                del self.packages["tool-mkfatfs"]
                del self.packages["tool-mkspiffs"]
            elif filesystem == "fatfs":
                self.packages["tool-mkfatfs"]["optional"] = False
                self.packages["tool-mkfatfs"]["version"] = "file://" + join(IDF_TOOLS_PATH_DEFAULT, "tools", "tool-mkfatfs")
                del self.packages["tool-mklittlefs"]
                del self.packages["tool-mkspiffs"]
            elif filesystem == "spiffs":
                self.packages["tool-mkspiffs"]["optional"] = False
                self.packages["tool-mkspiffs"]["version"] = "file://" + join(IDF_TOOLS_PATH_DEFAULT, "tools", "tool-mkspiffs")
                del self.packages["tool-mkfatfs"]
                del self.packages["tool-mklittlefs"]
        else:
            del self.packages["tool-mklittlefs"]
            del self.packages["tool-mkfatfs"]
            del self.packages["tool-mkspiffs"]

        if variables.get("upload_protocol"):
            install_tool("tool-openocd-esp32")

        if "downloadfs" in targets:
            filesystem = variables.get("board_build.filesystem", "littlefs")
            if filesystem == "littlefs":
                # Use mklittlefs v4.0.0 to unpack, older version is incompatible
                self.packages["tool-mklittlefs"]["optional"] = False
                self.packages["tool-mklittlefs"]["version"] = "file://" + join(IDF_TOOLS_PATH_DEFAULT, "tools", "tool-mklittlefs400")

        # Currently only Arduino Nano ESP32 uses the dfuutil tool as uploader
        if variables.get("board") == "arduino_nano_esp32":
            self.packages["tool-dfuutil"]["optional"] = False
            self.packages["tool-dfuutil"]["version"] = "file://" + join(IDF_TOOLS_PATH_DEFAULT, "tools", "tool-dfuutil")
        else:
            del self.packages["tool-dfuutil"]

        # Enable needed toolchain for MCU
        if tl_flag and mcu in ("esp32", "esp32s2", "esp32s3"):
            tc_path = "file://" + join(IDF_TOOLS_PATH_DEFAULT, "tools", "tc-xt-esp32")
            self.packages["xtensa-esp-elf"]["optional"] = False
            self.packages["xtensa-esp-elf"]["version"] = tc_path
        else:
            if tl_flag:
                tc_path = "file://" + join(IDF_TOOLS_PATH_DEFAULT, "tools", "tc-rv32")
                self.packages["riscv32-esp-elf"]["optional"] = False
                self.packages["riscv32-esp-elf"]["version"] = tc_path
                
        # Enable FSM ULP toolchain for ESP32, ESP32S2, ESP32S3 when IDF is selected
        if tl_flag and "espidf" in frameworks and mcu in ("esp32", "esp32s2", "esp32s3"):
            tc_path = "file://" + join(IDF_TOOLS_PATH_DEFAULT, "tools", "tc-ulp")
            self.packages["esp32ulp-elf"]["optional"] = False
            self.packages["esp32ulp-elf"]["version"] = tc_path
        # Enable RISC-V ULP toolchain for ESP32C6, ESP32S2, ESP32S3 when IDF is selected
        if tl_flag and "espidf" in frameworks and mcu in ("esp32s2", "esp32s3", "esp32c5", "esp32c6", "esp32p4"):
            tc_path = "file://" + join(IDF_TOOLS_PATH_DEFAULT, "tools", "tc-rv32")
            self.packages["riscv32-esp-elf"]["optional"] = False
            self.packages["riscv32-esp-elf"]["version"] = tc_path

        return super().configure_default_packages(variables, targets)

    def get_boards(self, id_=None):
        result = super().get_boards(id_)
        if not result:
            return result
        if id_:
            return self._add_dynamic_options(result)
        else:
            for key, value in result.items():
                result[key] = self._add_dynamic_options(result[key])
        return result

    def _add_dynamic_options(self, board):
        # upload protocols
        if not board.get("upload.protocols", []):
            board.manifest["upload"]["protocols"] = ["esptool", "espota"]
        if not board.get("upload.protocol", ""):
            board.manifest["upload"]["protocol"] = "esptool"

        # debug tools
        debug = board.manifest.get("debug", {})
        non_debug_protocols = ["esptool", "espota"]
        supported_debug_tools = [
            "cmsis-dap",
            "esp-prog",
            "esp-bridge",
            "iot-bus-jtag",
            "jlink",
            "minimodule",
            "olimex-arm-usb-tiny-h",
            "olimex-arm-usb-ocd-h",
            "olimex-arm-usb-ocd",
            "olimex-jtag-tiny",
            "tumpa",
        ]

        # A special case for the Kaluga board that has a separate interface config
        if board.id == "esp32-s2-kaluga-1":
            supported_debug_tools.append("ftdi")
        if board.get("build.mcu", "") in ("esp32c3", "esp32c5", "esp32c6", "esp32s3", "esp32h2", "esp32p4"):
            supported_debug_tools.append("esp-builtin")

        upload_protocol = board.manifest.get("upload", {}).get("protocol")
        upload_protocols = board.manifest.get("upload", {}).get("protocols", [])
        if debug:
            upload_protocols.extend(supported_debug_tools)
        if upload_protocol and upload_protocol not in upload_protocols:
            upload_protocols.append(upload_protocol)
        board.manifest["upload"]["protocols"] = upload_protocols

        if "tools" not in debug:
            debug["tools"] = {}

        for link in upload_protocols:
            if link in non_debug_protocols or link in debug["tools"]:
                continue

            if link in ("jlink", "cmsis-dap"):
                openocd_interface = link
            elif link in ("esp-prog", "ftdi"):
                if board.id == "esp32-s2-kaluga-1":
                    openocd_interface = "ftdi/esp32s2_kaluga_v1"
                else:
                    openocd_interface = "ftdi/esp32_devkitj_v1"
            elif link == "esp-bridge":
                openocd_interface = "esp_usb_bridge"
            elif link == "esp-builtin":
                openocd_interface = "esp_usb_jtag"
            else:
                openocd_interface = "ftdi/" + link

            server_args = [
                "-s",
                "$PACKAGE_DIR/share/openocd/scripts",
                "-f",
                "interface/%s.cfg" % openocd_interface,
                "-f",
                "%s/%s"
                % (
                    ("target", debug.get("openocd_target"))
                    if "openocd_target" in debug
                    else ("board", debug.get("openocd_board"))
                ),
            ]

            debug["tools"][link] = {
                "server": {
                    "package": "tool-openocd-esp32",
                    "executable": "bin/openocd",
                    "arguments": server_args,
                },
                "init_break": "thb app_main",
                "init_cmds": [
                    "define pio_reset_halt_target",
                    "   monitor reset halt",
                    "   flushregs",
                    "end",
                    "define pio_reset_run_target",
                    "   monitor reset",
                    "end",
                    "target extended-remote $DEBUG_PORT",
                    "$LOAD_CMDS",
                    "pio_reset_halt_target",
                    "$INIT_BREAK",
                ],
                "onboard": link in debug.get("onboard_tools", []),
                "default": link == debug.get("default_tool"),
            }

            # Avoid erasing Arduino Nano bootloader by preloading app binary
            if board.id == "arduino_nano_esp32":
                debug["tools"][link]["load_cmds"] = "preload"
        board.manifest["debug"] = debug
        return board

    def configure_debug_session(self, debug_config):
        build_extra_data = debug_config.build_data.get("extra", {})
        flash_images = build_extra_data.get("flash_images", [])

        if "openocd" in (debug_config.server or {}).get("executable", ""):
            debug_config.server["arguments"].extend(
                ["-c", "adapter speed %s" % (debug_config.speed or "5000")]
            )

        ignore_conds = [
            debug_config.load_cmds != ["load"],
            not flash_images,
            not all([os.path.isfile(item["path"]) for item in flash_images]),
        ]

        if any(ignore_conds):
            return

        load_cmds = [
            'monitor program_esp "{{{path}}}" {offset} verify'.format(
                path=to_unix_path(item["path"]), offset=item["offset"]
            )
            for item in flash_images
        ]
        load_cmds.append(
            'monitor program_esp "{%s.bin}" %s verify'
            % (
                to_unix_path(debug_config.build_data["prog_path"][:-4]),
                build_extra_data.get("application_offset", "0x10000"),
            )
        )
        debug_config.load_cmds = load_cmds<|MERGE_RESOLUTION|>--- conflicted
+++ resolved
@@ -160,25 +160,12 @@
         if "arduino" in frameworks:
             self.packages["framework-arduinoespressif32"]["optional"] = False
             self.packages["framework-arduinoespressif32-libs"]["optional"] = False
-<<<<<<< HEAD
-            #try:
-                #self.packages["framework-arduinoespressif32"]["version"] = "https://github.com/espressif/arduino-esp32/archive/refs/heads/idf-master.zip"
-            #except:
-                #pass
-            # use matching espressif Arduino libs
-            URL = "https://raw.githubusercontent.com/espressif/arduino-esp32/release/v3.3.x/package/package_esp32_index.template.json"
-            packjdata = requests.get(URL).json()
-            dyn_lib_url = packjdata['packages'][0]['tools'][0]['systems'][0]['url']
-            # use newer libs as linked in package_esp32_index.template.json is too old
-            #dyn_lib_url = "https://github.com/espressif/esp32-arduino-lib-builder/releases/download/idf-master/esp32-arduino-libs-idf-master-465b159c-v1.zip"
-=======
             # use matching espressif Arduino libs
             #URL = "https://raw.githubusercontent.com/espressif/arduino-esp32/master/package/package_esp32_index.template.json"
             #packjdata = requests.get(URL).json()
             #dyn_lib_url = packjdata['packages'][0]['tools'][0]['systems'][0]['url']
             # use newer libs as linked in package_esp32_index.template.json is too old
             dyn_lib_url = "https://github.com/espressif/esp32-arduino-lib-builder/releases/download/idf-release_v5.4/esp32-arduino-libs-idf-release_v5.4-3ad36321-v1.zip"
->>>>>>> bf7c38f4
             self.packages["framework-arduinoespressif32-libs"]["version"] = dyn_lib_url
 
         if variables.get("custom_sdkconfig") is not None or len(str(board_sdkconfig)) > 3:
