--- conflicted
+++ resolved
@@ -36,11 +36,7 @@
 MKLITTLEFS_VERSION_400 = "4.0.0"
 DEFAULT_DEBUG_SPEED = "5000"
 DEFAULT_APP_OFFSET = "0x10000"
-<<<<<<< HEAD
-ARDUINO_ESP32_PACKAGE_URL = "https://raw.githubusercontent.com/espressif/arduino-esp32/release/v3.3.x/package/package_esp32_index.template.json"
-=======
 ARDUINO_ESP32_PACKAGE_URL = "https://raw.githubusercontent.com/espressif/arduino-esp32/release/v3.1.x/package/package_esp32_index.template.json"
->>>>>>> 14f63a37
 
 # MCUs that support ESP-builtin debug
 ESP_BUILTIN_DEBUG_MCUS = frozenset([
@@ -169,7 +165,6 @@
             tool_path = os.path.join(self.packages_dir, tool_name)
             # Remove all directories containing '@' in their name
             try:
-<<<<<<< HEAD
                 if os.path.exists(self.packages_dir) and os.path.isdir(self.packages_dir):
                     for item in os.listdir(self.packages_dir):
                         if '@' in item and item.startswith(tool_name):
@@ -178,14 +173,6 @@
                                 safe_remove_directory(item_path)
                                 logger.debug(f"Removed directory with '@' in name: {item_path}")
 
-=======
-                for item in os.listdir(self.packages_dir):
-                    if '@' in item and item.startswith(tool_name):
-                        item_path = os.path.join(self.packages_dir, item)
-                        if os.path.isdir(item_path):
-                            safe_remove_directory(item_path)
-                            logger.debug(f"Removed directory with '@' in name: {item_path}")
->>>>>>> 14f63a37
             except OSError as e:
                 logger.error(f"Error scanning packages directory for '@' directories: {e}")
             
@@ -443,13 +430,10 @@
         if os.path.exists(installer_path):
             self.packages["tl-install"]["optional"] = True
 
-<<<<<<< HEAD
     def _install_esptool_package(self) -> None:
         """Install esptool package required for all builds."""
         self.install_tool("tool-esptoolpy")
 
-=======
->>>>>>> 14f63a37
     def _install_common_idf_packages(self) -> None:
         """Install common ESP-IDF packages required for all builds."""
         for package in COMMON_IDF_PACKAGES:
@@ -554,10 +538,7 @@
         try:
             # Configuration steps
             self._configure_installer()
-<<<<<<< HEAD
             self._install_esptool_package()
-=======
->>>>>>> 14f63a37
             self._configure_arduino_framework(frameworks)
             self._configure_espidf_framework(frameworks, variables, board_config, mcu)
             self._configure_mcu_toolchains(mcu, variables, targets)
