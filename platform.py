# Copyright 2014-present PlatformIO <contact@platformio.org>
#
# Licensed under the Apache License, Version 2.0 (the "License");
# you may not use this file except in compliance with the License.
# You may obtain a copy of the License at
#
#    http://www.apache.org/licenses/LICENSE-2.0
#
# Unless required by applicable law or agreed to in writing, software
# distributed under the License is distributed on an "AS IS" BASIS,
# WITHOUT WARRANTIES OR CONDITIONS OF ANY KIND, either express or implied.
# See the License for the specific language governing permissions and
# limitations under the License.

import os
import subprocess
import sys
import shutil
from os.path import join

from platformio.public import PlatformBase, to_unix_path
from platformio.proc import get_pythonexe_path
from platformio.project.config import ProjectConfig
from platformio.package.manager.tool import ToolPackageManager


IS_WINDOWS = sys.platform.startswith("win")
# Set Platformio env var to use windows_amd64 for all windows architectures
# only windows_amd64 native espressif toolchains are available
# needs platformio/pioarduino core >= 6.1.17
if IS_WINDOWS:
    os.environ["PLATFORMIO_SYSTEM_TYPE"] = "windows_amd64"

python_exe = get_pythonexe_path()
pm = ToolPackageManager()

class Espressif32Platform(PlatformBase):
    def configure_default_packages(self, variables, targets):
        if not variables.get("board"):
            return super().configure_default_packages(variables, targets)

        board_config = self.board_config(variables.get("board"))
        mcu = variables.get("board_build.mcu", board_config.get("build.mcu", "esp32"))
        board_sdkconfig = variables.get("board_espidf.custom_sdkconfig", board_config.get("espidf.custom_sdkconfig", ""))
        frameworks = variables.get("pioframework", [])

        def install_tool(TOOL):
            self.packages[TOOL]["optional"] = False
            TOOL_PATH = os.path.join(ProjectConfig.get_instance().get("platformio", "packages_dir"), TOOL)
            TOOL_PACKAGE_PATH = os.path.join(TOOL_PATH, "package.json")
            TOOLS_PATH_DEFAULT = os.path.join(os.path.expanduser("~"), ".platformio")
            IDF_TOOLS = os.path.join(ProjectConfig.get_instance().get("platformio", "packages_dir"), "tl-install", "tools", "idf_tools.py")
            TOOLS_JSON_PATH = os.path.join(TOOL_PATH, "tools.json")
            TOOLS_PIO_PATH = os.path.join(TOOL_PATH, ".piopm")
            IDF_TOOLS_CMD = (
                python_exe,
                IDF_TOOLS,
                "--quiet",
                "--non-interactive",
                "--tools-json",
                TOOLS_JSON_PATH,
                "install"
            )

            tl_flag = bool(os.path.exists(IDF_TOOLS))
            json_flag = bool(os.path.exists(TOOLS_JSON_PATH))
            pio_flag = bool(os.path.exists(TOOLS_PIO_PATH))
            if tl_flag and json_flag:
                rc = subprocess.run(IDF_TOOLS_CMD).returncode
                if rc != 0:
                    sys.stderr.write("Error: Couldn't execute 'idf_tools.py install'\n")
                else:
                    tl_path = "file://" + join(TOOLS_PATH_DEFAULT, "tools", TOOL)
                    if not os.path.exists(join(TOOLS_PATH_DEFAULT, "tools", TOOL, "package.json")):
                        shutil.copyfile(TOOL_PACKAGE_PATH, join(TOOLS_PATH_DEFAULT, "tools", TOOL, "package.json"))
                    self.packages.pop(TOOL, None)
                    if os.path.exists(TOOL_PATH) and os.path.isdir(TOOL_PATH):
                        try:
                            shutil.rmtree(TOOL_PATH)
                        except Exception as e:
                            print(f"Error while removing the tool folder: {e}")                   
                    pm.install(tl_path)
            # tool is already installed, just activate it
            if tl_flag and pio_flag and not json_flag:
                self.packages[TOOL]["version"] = TOOL_PATH
                self.packages[TOOL]["optional"] = False
            
            return

        # Installer only needed for setup, deactivate when installed
        if bool(os.path.exists(os.path.join(ProjectConfig.get_instance().get("platformio", "packages_dir"), "tl-install", "tools", "idf_tools.py"))):
            self.packages["tl-install"]["optional"] = True

        if "arduino" in frameworks:
            self.packages["framework-arduinoespressif32"]["optional"] = False
            self.packages["framework-arduinoespressif32-libs"]["optional"] = False
<<<<<<< HEAD
            # use matching espressif Arduino libs
            #URL = "https://raw.githubusercontent.com/espressif/arduino-esp32/master/package/package_esp32_index.template.json"
            #packjdata = requests.get(URL).json()
            #dyn_lib_url = packjdata['packages'][0]['tools'][0]['systems'][0]['url']
            # use newer libs as linked in package_esp32_index.template.json is too old
            dyn_lib_url = "https://github.com/espressif/esp32-arduino-lib-builder/releases/download/idf-release_v5.4/esp32-arduino-libs-idf-release_v5.4-3ad36321-v1.zip"
=======
            try:
                self.packages["framework-arduinoespressif32"]["version"] = "https://github.com/espressif/arduino-esp32/archive/refs/heads/idf-master.zip"
            except:
                pass
            # use matching espressif Arduino libs
            #URL = "https://raw.githubusercontent.com/espressif/arduino-esp32/release/v3.3.x/package/package_esp32_index.template.json"
            #packjdata = requests.get(URL).json()
            #dyn_lib_url = packjdata['packages'][0]['tools'][0]['systems'][0]['url']
            # use newer libs as linked in package_esp32_index.template.json is too old
            dyn_lib_url = "https://github.com/espressif/esp32-arduino-lib-builder/releases/download/idf-master/esp32-arduino-libs-idf-master-465b159c-v1.zip"
>>>>>>> c9833b59
            self.packages["framework-arduinoespressif32-libs"]["version"] = dyn_lib_url

        if variables.get("custom_sdkconfig") is not None or len(str(board_sdkconfig)) > 3:
            frameworks.append("espidf")
            self.packages["framework-espidf"]["optional"] = False
            if mcu == "esp32c2":
                self.packages["framework-arduino-c2-skeleton-lib"]["optional"] = False

        # Enable check tools only when "check_tool" is active
        for p in self.packages:
            if p in ("tool-cppcheck", "tool-clangtidy", "tool-pvs-studio"):
                self.packages[p]["optional"] = False if str(variables.get("check_tool")).strip("['']") in p else True

        if "buildfs" in targets:
            filesystem = variables.get("board_build.filesystem", "littlefs")
            if filesystem == "littlefs":
                self.packages["tool-mklittlefs"]["optional"] = False
            elif filesystem == "fatfs":
                self.packages["tool-mkfatfs"]["optional"] = False
            else:
                self.packages["tool-mkspiffs"]["optional"] = False

        if os.path.isdir("ulp"):
            self.packages["toolchain-esp32ulp"]["optional"] = False

        if "downloadfs" in targets:
            filesystem = variables.get("board_build.filesystem", "littlefs")
            if filesystem == "littlefs":
                # Use Tasmota mklittlefs v4.0.0 to unpack, older version is incompatible
                self.packages["tool-mklittlefs"]["version"] = "~4.0.0"

        # Currently only Arduino Nano ESP32 uses the dfuutil tool as uploader
        if variables.get("board") == "arduino_nano_esp32":
            self.packages["tool-dfuutil-arduino"]["optional"] = False
        else:
            del self.packages["tool-dfuutil-arduino"]

        # install GDB and OpenOCD when debug mode or upload_protocol is set
        if (variables.get("build_type") or "debug" in "".join(targets)) or variables.get("upload_protocol"):
            for gdb_package in ("tool-xtensa-esp-elf-gdb", "tool-riscv32-esp-elf-gdb"):
                self.packages[gdb_package]["optional"] = False
            install_tool("tool-openocd-esp32")

        # Common packages for IDF and mixed Arduino+IDF projects
        if "espidf" in frameworks:
            self.packages["toolchain-esp32ulp"]["optional"] = False
            for p in self.packages:
                if p in (
<<<<<<< HEAD
                    "tool-cmake",
                    "tool-ninja",
                    "tool-scons",
=======
                    "tool-scons",
                    "tool-cmake",
                    "tool-ninja",
>>>>>>> c9833b59
                    "tool-esp-rom-elfs",
                 ):
                    self.packages[p]["optional"] = False

        if mcu in ("esp32", "esp32s2", "esp32s3"):
            self.packages["toolchain-xtensa-esp-elf"]["optional"] = False
        else:
            self.packages.pop("toolchain-xtensa-esp-elf", None)

        if mcu in ("esp32s2", "esp32s3", "esp32c2", "esp32c3", "esp32c5", "esp32c6", "esp32h2", "esp32p4"):
            if mcu in ("esp32c2", "esp32c3", "esp32c5", "esp32c6", "esp32h2", "esp32p4"):
                self.packages.pop("toolchain-esp32ulp", None)
            # RISC-V based toolchain for ESP32C2, ESP32C3, ESP32C5 ESP32C6 ESP32S2, ESP32S3 ESP32P4 and ULP
            self.packages["toolchain-riscv32-esp"]["optional"] = False

        return super().configure_default_packages(variables, targets)

    def get_boards(self, id_=None):
        result = super().get_boards(id_)
        if not result:
            return result
        if id_:
            return self._add_dynamic_options(result)
        else:
            for key, value in result.items():
                result[key] = self._add_dynamic_options(result[key])
        return result

    def _add_dynamic_options(self, board):
        # upload protocols
        if not board.get("upload.protocols", []):
            board.manifest["upload"]["protocols"] = ["esptool", "espota"]
        if not board.get("upload.protocol", ""):
            board.manifest["upload"]["protocol"] = "esptool"

        # debug tools
        debug = board.manifest.get("debug", {})
        non_debug_protocols = ["esptool", "espota"]
        supported_debug_tools = [
            "cmsis-dap",
            "esp-prog",
            "esp-bridge",
            "iot-bus-jtag",
            "jlink",
            "minimodule",
            "olimex-arm-usb-tiny-h",
            "olimex-arm-usb-ocd-h",
            "olimex-arm-usb-ocd",
            "olimex-jtag-tiny",
            "tumpa",
        ]

        # A special case for the Kaluga board that has a separate interface config
        if board.id == "esp32-s2-kaluga-1":
            supported_debug_tools.append("ftdi")

        if board.get("build.mcu", "") in ("esp32c3", "esp32c5", "esp32c6", "esp32s3", "esp32h2", "esp32p4"):
            supported_debug_tools.append("esp-builtin")

        upload_protocol = board.manifest.get("upload", {}).get("protocol")
        upload_protocols = board.manifest.get("upload", {}).get("protocols", [])
        if debug:
            upload_protocols.extend(supported_debug_tools)
        if upload_protocol and upload_protocol not in upload_protocols:
            upload_protocols.append(upload_protocol)
        board.manifest["upload"]["protocols"] = upload_protocols

        if "tools" not in debug:
            debug["tools"] = {}

        for link in upload_protocols:
            if link in non_debug_protocols or link in debug["tools"]:
                continue

            if link in ("jlink", "cmsis-dap"):
                openocd_interface = link
            elif link in ("esp-prog", "ftdi"):
                if board.id == "esp32-s2-kaluga-1":
                    openocd_interface = "ftdi/esp32s2_kaluga_v1"
                else:
                    openocd_interface = "ftdi/esp32_devkitj_v1"
            elif link == "esp-bridge":
                openocd_interface = "esp_usb_bridge"
            elif link == "esp-builtin":
                openocd_interface = "esp_usb_jtag"
            else:
                openocd_interface = "ftdi/" + link

            server_args = [
                "-s",
                "$PACKAGE_DIR/share/openocd/scripts",
                "-f",
                "interface/%s.cfg" % openocd_interface,
                "-f",
                "%s/%s"
                % (
                    ("target", debug.get("openocd_target"))
                    if "openocd_target" in debug
                    else ("board", debug.get("openocd_board"))
                ),
            ]

            debug["tools"][link] = {
                "server": {
                    "package": "tool-openocd-esp32",
                    "executable": "bin/openocd",
                    "arguments": server_args,
                },
                "init_break": "thb app_main",
                "init_cmds": [
                    "define pio_reset_halt_target",
                    "   monitor reset halt",
                    "   flushregs",
                    "end",
                    "define pio_reset_run_target",
                    "   monitor reset",
                    "end",
                    "target extended-remote $DEBUG_PORT",
                    "$LOAD_CMDS",
                    "pio_reset_halt_target",
                    "$INIT_BREAK",
                ],
                "onboard": link in debug.get("onboard_tools", []),
                "default": link == debug.get("default_tool"),
            }

            # Avoid erasing Arduino Nano bootloader by preloading app binary
            if board.id == "arduino_nano_esp32":
                debug["tools"][link]["load_cmds"] = "preload"
        board.manifest["debug"] = debug
        return board

    def configure_debug_session(self, debug_config):
        build_extra_data = debug_config.build_data.get("extra", {})
        flash_images = build_extra_data.get("flash_images", [])

        if "openocd" in (debug_config.server or {}).get("executable", ""):
            debug_config.server["arguments"].extend(
                ["-c", "adapter speed %s" % (debug_config.speed or "5000")]
            )

        ignore_conds = [
            debug_config.load_cmds != ["load"],
            not flash_images,
            not all([os.path.isfile(item["path"]) for item in flash_images]),
        ]

        if any(ignore_conds):
            return

        load_cmds = [
            'monitor program_esp "{{{path}}}" {offset} verify'.format(
                path=to_unix_path(item["path"]), offset=item["offset"]
            )
            for item in flash_images
        ]
        load_cmds.append(
            'monitor program_esp "{%s.bin}" %s verify'
            % (
                to_unix_path(debug_config.build_data["prog_path"][:-4]),
                build_extra_data.get("application_offset", "0x10000"),
            )
        )
        debug_config.load_cmds = load_cmds<|MERGE_RESOLUTION|>--- conflicted
+++ resolved
@@ -94,14 +94,6 @@
         if "arduino" in frameworks:
             self.packages["framework-arduinoespressif32"]["optional"] = False
             self.packages["framework-arduinoespressif32-libs"]["optional"] = False
-<<<<<<< HEAD
-            # use matching espressif Arduino libs
-            #URL = "https://raw.githubusercontent.com/espressif/arduino-esp32/master/package/package_esp32_index.template.json"
-            #packjdata = requests.get(URL).json()
-            #dyn_lib_url = packjdata['packages'][0]['tools'][0]['systems'][0]['url']
-            # use newer libs as linked in package_esp32_index.template.json is too old
-            dyn_lib_url = "https://github.com/espressif/esp32-arduino-lib-builder/releases/download/idf-release_v5.4/esp32-arduino-libs-idf-release_v5.4-3ad36321-v1.zip"
-=======
             try:
                 self.packages["framework-arduinoespressif32"]["version"] = "https://github.com/espressif/arduino-esp32/archive/refs/heads/idf-master.zip"
             except:
@@ -112,7 +104,6 @@
             #dyn_lib_url = packjdata['packages'][0]['tools'][0]['systems'][0]['url']
             # use newer libs as linked in package_esp32_index.template.json is too old
             dyn_lib_url = "https://github.com/espressif/esp32-arduino-lib-builder/releases/download/idf-master/esp32-arduino-libs-idf-master-465b159c-v1.zip"
->>>>>>> c9833b59
             self.packages["framework-arduinoespressif32-libs"]["version"] = dyn_lib_url
 
         if variables.get("custom_sdkconfig") is not None or len(str(board_sdkconfig)) > 3:
@@ -161,15 +152,9 @@
             self.packages["toolchain-esp32ulp"]["optional"] = False
             for p in self.packages:
                 if p in (
-<<<<<<< HEAD
                     "tool-cmake",
                     "tool-ninja",
                     "tool-scons",
-=======
-                    "tool-scons",
-                    "tool-cmake",
-                    "tool-ninja",
->>>>>>> c9833b59
                     "tool-esp-rom-elfs",
                  ):
                     self.packages[p]["optional"] = False
