--- conflicted
+++ resolved
@@ -47,19 +47,11 @@
             self.packages["framework-arduinoespressif32"]["optional"] = False
             self.packages["framework-arduinoespressif32-libs"]["optional"] = False
             # use matching espressif Arduino libs
-<<<<<<< HEAD
-            #URL = "https://raw.githubusercontent.com/espressif/arduino-esp32/master/package/package_esp32_index.template.json"
-            #packjdata = requests.get(URL).json()
-            #dyn_lib_url = packjdata['packages'][0]['tools'][0]['systems'][0]['url']
-            # use newer libs as linked in package_esp32_index.template.json is too old
-            dyn_lib_url = "https://github.com/espressif/esp32-arduino-lib-builder/releases/download/idf-release_v5.4/esp32-arduino-libs-idf-release_v5.4-6897a7bf-v1.zip"
-=======
             #URL = "https://raw.githubusercontent.com/espressif/arduino-esp32/release/v3.3.x/package/package_esp32_index.template.json"
             #packjdata = requests.get(URL).json()
             #dyn_lib_url = packjdata['packages'][0]['tools'][0]['systems'][0]['url']
             # use newer libs as linked in package_esp32_index.template.json is too old
             dyn_lib_url = "https://github.com/espressif/esp32-arduino-lib-builder/releases/download/idf-master/esp32-arduino-libs-idf-master-1c468f68-v1.zip"
->>>>>>> 985c4f52
             self.packages["framework-arduinoespressif32-libs"]["version"] = dyn_lib_url
 
         if variables.get("custom_sdkconfig") is not None or len(str(board_sdkconfig)) > 3:
