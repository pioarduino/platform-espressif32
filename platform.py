--- conflicted
+++ resolved
@@ -49,14 +49,6 @@
     if scons_uri is not None:
         pm.install(scons_uri)
 
-<<<<<<< HEAD
-if not os.path.exists(os.path.join(ProjectConfig.get_instance().get("platformio", "packages_dir"), "tool-esp-rom-elfs")):
-    rom_uri = get_tool_version_from_platform_json("tool-esp-rom-elfs")
-    if rom_uri is not None:
-        pm.install(rom_uri)
-
-=======
->>>>>>> dde47187
 IDF_TOOLS_PATH_DEFAULT = os.path.join(os.path.expanduser("~"), ".espressif")
 IDF_TOOLS = os.path.join(ProjectConfig.get_instance().get("platformio", "packages_dir"), "tl-install", "tools", "idf_tools.py")
 IDF_TOOLS_CMD = (
@@ -135,7 +127,6 @@
         core_variant_build = (''.join(variables.get("build_flags", []))).replace("-D", " ")
         frameworks = variables.get("pioframework", [])
 
-<<<<<<< HEAD
         if variables.get("custom_sdkconfig") is not None:
             frameworks.append("espidf")
 
@@ -143,8 +134,6 @@
             frameworks.append("espidf")
             self.packages["framework-espidf"]["optional"] = False
 
-=======
->>>>>>> dde47187
         # Enable debug tool gdb only when build debug is enabled
         if (variables.get("build_type") or "debug" in "".join(targets)) and tl_flag:
             self.packages["riscv32-esp-elf-gdb"]["optional"] = False if mcu in ["esp32c2", "esp32c3", "esp32c5", "esp32c6", "esp32h2", "esp32p4"] else True
@@ -186,11 +175,7 @@
                 if p in (
                     "tool-scons",
                     "tool-cmake",
-                    "tool-ninja",
-<<<<<<< HEAD
-                    "tool-esp-rom-elfs",
-=======
->>>>>>> dde47187
+                    "tool-ninja"
                  ):
                     self.packages[p]["optional"] = False
 
