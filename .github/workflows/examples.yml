--- conflicted
+++ resolved
@@ -1,8 +1,4 @@
-<<<<<<< HEAD
-name: CI Examples Arduino IDF 5.5.x based
-=======
 name: CI Examples Arduino IDF 5.3.x based
->>>>>>> 14f63a37
 
 on:
   workflow_dispatch:      # Manually start a workflow
@@ -30,7 +26,6 @@
           - "examples/espidf-arduino-matter-light"
           - "examples/espidf-arduino-blink"
           - "examples/espidf-arduino-littlefs"
-          - "examples/espidf-arduino-C6-ULP-blink"
           - "examples/espidf-blink"
           - "examples/espidf-coap-server"
           - "examples/espidf-exceptions"
@@ -50,11 +45,6 @@
           - os: windows-latest
             example: "examples/espidf-ulp-riscv"
           - os: windows-latest
-<<<<<<< HEAD
-            example: "examples/espidf-arduino-C6-ULP-blink"
-          - os: windows-latest
-=======
->>>>>>> 14f63a37
             example: "examples/espidf-arduino-matter-light"
     runs-on: ${{ matrix.os }}
     steps:
