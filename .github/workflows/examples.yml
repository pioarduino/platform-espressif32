--- conflicted
+++ resolved
@@ -20,13 +20,9 @@
           - "examples/arduino-wifiscan"
           - "examples/arduino-zigbee-light"
           - "examples/arduino-zigbee-switch"
-<<<<<<< HEAD
-          - "examples/arduino-NimBLE-ext_client"
-=======
           - "examples/tasmota"
           - "examples/espidf-arduino-h2zero-BLE_scan"
           - "examples/espidf-arduino-matter-light"
->>>>>>> 0e74c904
           - "examples/arduino-matter-light"
           - "examples/tasmota"
           - "examples/espidf-arduino-matter-light"
