--- conflicted
+++ resolved
@@ -5,11 +5,6 @@
 [![GitHub Releases](https://img.shields.io/github/downloads/pioarduino/platform-espressif32/total?label=downloads)](https://github.com/pioarduino/platform-espressif32/releases/latest)
 
 Espressif Systems is a privately held, fabless semiconductor company renowned for delivering cost-effective wireless communication microcontrollers. Their innovative solutions are widely adopted in mobile devices and Internet of Things (IoT) applications around the globe.
-<<<<<<< HEAD
-=======
-
-## General
->>>>>>> 2d25c1bb
 
 ## General
 * Issues with boards (wrong / missing). All issues caused from boards will not be fixed from the maintainer(s). A PR needs to be provided against branch `develop` to solve.
@@ -25,11 +20,7 @@
 1. Setup new VSCode pioarduino project.
 1. Configure a platform option in platformio.ini file:
 
-<<<<<<< HEAD
-# Documentation
-=======
 ## Documentation
->>>>>>> 2d25c1bb
 [pioarduino Wiki](https://deepwiki.com/pioarduino/platform-espressif32)
 The Wiki is AI generated and insane detailed and accurate.
 
