--- conflicted
+++ resolved
@@ -5,11 +5,6 @@
 [![GitHub Releases](https://img.shields.io/github/downloads/pioarduino/platform-espressif32/total?label=downloads)](https://github.com/pioarduino/platform-espressif32/releases/latest)
 
 Espressif Systems is a privately held, fabless semiconductor company renowned for delivering cost-effective wireless communication microcontrollers. Their innovative solutions are widely adopted in mobile devices and Internet of Things (IoT) applications around the globe.
-<<<<<<< HEAD
-
-## General
-=======
->>>>>>> 71b725ab
 
 ## General
 * Issues with boards (wrong / missing). All issues caused from boards will not be fixed from the maintainer(s). A PR needs to be provided against branch `develop` to solve.
