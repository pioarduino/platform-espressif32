--- conflicted
+++ resolved
@@ -7,10 +7,7 @@
 Espressif Systems is a privately held, fabless semiconductor company renowned for delivering cost-effective wireless communication microcontrollers. Their innovative solutions are widely adopted in mobile devices and Internet of Things (IoT) applications around the globe.
 
 ## General
-<<<<<<< HEAD
-=======
 
->>>>>>> 0e74c904
 * Issues with boards (wrong / missing). All issues caused from boards will not be fixed from the maintainer(s). A PR needs to be provided against branch `develop` to solve.
 * No support for the Arduino Nora Nano board, issues needs to be solved by the community
 ## IDE Preparation
