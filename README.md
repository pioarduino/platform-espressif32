# pioarduino (p)eople (i)nitiated (o)ptimized (arduino)

[![CI Examples](https://github.com/pioarduino/platform-espressif32/actions/workflows/examples.yml/badge.svg?branch=develop)](https://github.com/pioarduino/platform-espressif32/actions/workflows/examples.yml)
[![Discord](https://img.shields.io/discord/1263397951829708871.svg?logo=discord&logoColor=white&color=5865F2&label=Discord)](https://discord.gg/Nutz9crnZr)
[![GitHub Releases](https://img.shields.io/github/downloads/pioarduino/platform-espressif32/total?label=downloads)](https://github.com/pioarduino/platform-espressif32/releases/latest)

Espressif Systems is a privately held, fabless semiconductor company renowned for delivering cost-effective wireless communication microcontrollers. Their innovative solutions are widely adopted in mobile devices and Internet of Things (IoT) applications around the globe.

## General
* Issues with boards (wrong / missing). All issues caused from boards will not be fixed from the maintainer(s). A PR needs to be provided against branch `develop` to solve.
* No support for the Arduino Nora Nano board, issues needs to be solved by the community
<<<<<<< HEAD
## IDE Preparation

=======

## IDE Preparation
>>>>>>> 1da2fffb
- [Download and install Microsoft Visual Studio Code](https://code.visualstudio.com/). pioarduino IDE is on top of it.
- Open the extension manager.
- Search for the `pioarduino ide` extension.
- Install pioarduino IDE extension.

## Usage
1. Setup new VSCode pioarduino project.
1. Configure a platform option in platformio.ini file:

<<<<<<< HEAD
# Documentation
=======
## Documentation
>>>>>>> 1da2fffb
[pioarduino Wiki](https://deepwiki.com/pioarduino/platform-espressif32)
The Wiki is AI generated and insane detailed and accurate.

### Stable Arduino
currently espressif Arduino 3.2.0 and IDF 5.4.1

```ini
[env:stable]
platform = https://github.com/pioarduino/platform-espressif32/releases/download/stable/platform-espressif32.zip
board = ...
...
```

### Development Arduino
espressif Arduino repo branch master and latest compiled Arduino libs

```ini
[env:development]
platform = https://github.com/pioarduino/platform-espressif32.git#develop
board = ...
...
```

### ESP32-solo1 and ESP32-C2 Arduino support (with pioarduino only feature: *Hybrid compile*)
Example configuration:

```ini
[env:esp32solo1]
platform = https://github.com/pioarduino/platform-espressif32.git#develop
framework = arduino
board = esp32-solo1
monitor_speed = 115200

[env:esp32-c2-devkitm-1]
platform = https://github.com/pioarduino/platform-espressif32.git#develop
framework = arduino
board = esp32-c2-devkitm-1
monitor_speed = 115200
```

Looking for sponsor button? There is none. If you want to donate, please spend a litte to a charity organization.<|MERGE_RESOLUTION|>--- conflicted
+++ resolved
@@ -9,13 +9,8 @@
 ## General
 * Issues with boards (wrong / missing). All issues caused from boards will not be fixed from the maintainer(s). A PR needs to be provided against branch `develop` to solve.
 * No support for the Arduino Nora Nano board, issues needs to be solved by the community
-<<<<<<< HEAD
-## IDE Preparation
-
-=======
 
 ## IDE Preparation
->>>>>>> 1da2fffb
 - [Download and install Microsoft Visual Studio Code](https://code.visualstudio.com/). pioarduino IDE is on top of it.
 - Open the extension manager.
 - Search for the `pioarduino ide` extension.
@@ -25,11 +20,7 @@
 1. Setup new VSCode pioarduino project.
 1. Configure a platform option in platformio.ini file:
 
-<<<<<<< HEAD
-# Documentation
-=======
 ## Documentation
->>>>>>> 1da2fffb
 [pioarduino Wiki](https://deepwiki.com/pioarduino/platform-espressif32)
 The Wiki is AI generated and insane detailed and accurate.
 
