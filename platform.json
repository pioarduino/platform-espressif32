{
  "name": "espressif32",
  "title": "Espressif 32",
  "description": "Espressif Systems is a privately held fabless semiconductor company. They provide wireless communications and Wi-Fi chips which are widely used in mobile devices and the Internet of Things applications.",
  "homepage": "https://espressif.com/",
  "license": "Apache-2.0",
  "keywords": [
    "dev-platform",
    "WiFi",
    "Bluetooth",
    "Xtensa",
    "RISC-V"
  ],
  "engines": {
    "platformio": ">=6.1.18"
  },
  "repository": {
    "type": "git",
    "url": "https://github.com/pioarduino/platform-espressif32.git"
  },
<<<<<<< HEAD
  "version": "53.03.13",
=======
  "version": "55.03.30+develop",
>>>>>>> e3642508
  "frameworks": {
    "arduino": {
      "script": "builder/frameworks/arduino.py"
    },
    "espidf": {
      "package": "framework-espidf",
      "script": "builder/frameworks/espidf.py"
    }
  },
  "packages": {
    "framework-arduinoespressif32": {
      "type": "framework",
      "optional": true,
      "owner": "espressif",
<<<<<<< HEAD
      "version": "https://github.com/espressif/arduino-esp32/archive/release/v3.1.x.zip"
=======
      "version": "https://github.com/espressif/arduino-esp32/archive/release/v3.3.x.zip"
>>>>>>> e3642508
    },
    "framework-arduinoespressif32-libs": {
      "type": "framework",
      "optional": true,
      "owner": "espressif",
      "version": ""
    },
    "framework-arduino-c2-skeleton-lib": {
      "type": "framework",
      "optional": true,
      "owner": "espressif",
      "version": "https://github.com/pioarduino/platform-espressif32/releases/download/55.03.30-alpha1/c2_arduino_compile_skeleton.zip"
    },
    "framework-espidf": {
      "type": "framework",
      "optional": true,
      "owner": "pioarduino",
<<<<<<< HEAD
      "version": "https://github.com/pioarduino/esp-idf/releases/download/v5.3.2.250210/esp-idf-v5.3.2.zip"
=======
      "version": "https://github.com/pioarduino/esp-idf/releases/download/v5.5.0.20250510/esp-idf-v5.5.0.zip"
>>>>>>> e3642508
    },
    "toolchain-xtensa-esp-elf": {
      "type": "toolchain",
      "optional": true,
      "owner": "pioarduino",
<<<<<<< HEAD
      "package-version": "13.2.0+20240530",
      "version": "https://github.com/pioarduino/registry/releases/download/0.0.1/xtensa-esp-elf-13.2.0_20240530.zip"
=======
      "package-version": "14.2.0+20241119",
      "version": "https://github.com/pioarduino/registry/releases/download/0.0.1/xtensa-esp-elf-14.2.0_20241119.zip"
>>>>>>> e3642508
    },
    "toolchain-riscv32-esp": {
      "type": "toolchain",
      "optional": true,
      "owner": "pioarduino",
<<<<<<< HEAD
      "package-version": "13.2.0+20240530",
      "version": "https://github.com/pioarduino/registry/releases/download/0.0.1/riscv32-esp-elf-13.2.0_20240530.zip"
=======
      "package-version": "14.2.0+20241119",
      "version": "https://github.com/pioarduino/registry/releases/download/0.0.1/riscv32-esp-elf-14.2.0_20241119.zip"
>>>>>>> e3642508
    },
    "toolchain-esp32ulp": {
      "type": "toolchain",
      "optional": true,
      "owner": "pioarduino",
      "package-version": "2.38.0+20240113",
      "version": "https://github.com/pioarduino/registry/releases/download/0.0.1/esp32ulp-elf-2.38_20240113.zip"
    },
    "tool-xtensa-esp-elf-gdb": {
      "type": "debugger",
      "optional": true,
      "owner": "pioarduino",
      "package-version": "16.2.0+20250324",
      "version": "https://github.com/pioarduino/registry/releases/download/0.0.1/xtensa-esp-gdb-v16.2_20250324.zip"
    },
    "tool-riscv32-esp-elf-gdb": {
      "type": "debugger",
      "optional": true,
      "owner": "pioarduino",
      "package-version": "16.2.0+20250324",
      "version": "https://github.com/pioarduino/registry/releases/download/0.0.1/riscv32-esp-gdb-v16.2_20250324.zip"
    },
    "tool-esptoolpy": {
      "type": "uploader",
      "optional": false,
      "owner": "pioarduino",
      "version": "https://github.com/pioarduino/esptool/releases/download/v4.8.11/esptool.zip"
    },
    "tl-install": {
      "type": "tool",
      "optional": false,
      "owner": "pioarduino",
      "version": "https://github.com/pioarduino/esp_install/releases/download/v5.0.0/esp_install-v5.0.0.zip"
    },
    "tool-dfuutil-arduino": {
      "type": "uploader",
      "optional": true,
      "owner": "pioarduino",
      "package-version": "1.11.0",
      "version": "https://github.com/pioarduino/registry/releases/download/0.0.1/dfuutil-arduino-v1.11.0.zip"
    },
    "tool-openocd-esp32": {
      "type": "debugger",
      "optional": true,
      "owner": "pioarduino",
      "package-version": "2.1200.20250422",
      "version": "https://github.com/pioarduino/registry/releases/download/0.0.1/openocd-v0.12.0-esp32-20250422.zip"
    },
    "tool-mklittlefs": {
      "type": "uploader",
      "optional": true,
      "owner": "pioarduino",
      "package-version": "3.2.0",
      "version": "https://github.com/pioarduino/registry/releases/download/0.0.1/mklittlefs-3.2.0.zip"
    },
    "tool-mklittlefs-4.0.0": {
      "type": "uploader",
      "optional": true,
      "owner": "pioarduino",
      "package-version": "4.0.0",
      "version": "https://github.com/pioarduino/registry/releases/download/0.0.1/mklittlefs-4.0.0.zip"
    },
    "tool-mkspiffs": {
      "type": "uploader",
      "optional": true,
      "owner": "pioarduino",
      "package-version": "2.230.0",
      "version": "https://github.com/pioarduino/registry/releases/download/0.0.1/mkspiffs-v2.230.0.zip"
   },
    "tool-mkfatfs": {
      "type": "uploader",
      "optional": true,
      "owner": "pioarduino",
      "package-version": "2.0.1",
      "version": "https://github.com/pioarduino/registry/releases/download/0.0.1/mkfatfs-v2.0.1.zip"
    },
    "tool-cppcheck": {
      "type": "tool",
      "optional": true,
      "owner": "pioarduino",
      "package-version": "2.11.0+230717",
      "version": "https://github.com/pioarduino/registry/releases/download/0.0.1/cppcheck-v2.11.0-230717.zip"
    },
    "tool-clangtidy": {
      "type": "tool",
      "optional": true,
      "owner": "pioarduino",
      "package-version": "18.1.1",
      "version": "https://github.com/pioarduino/registry/releases/download/0.0.1/clangtidy-v18.1.1.zip"
    },
    "tool-pvs-studio": {
      "type": "tool",
      "optional": true,
      "owner": "pioarduino",
      "package-version": "7.36.91321",
      "version": "https://github.com/pioarduino/registry/releases/download/0.0.1/pvs-studio-v7.36.91321.zip"
    },
    "tool-cmake": {
      "type": "tool",
      "optional": true,
      "owner": "pioarduino",
      "package-version": "3.30.2",
      "version": "https://github.com/pioarduino/registry/releases/download/0.0.1/cmake-3.30.2.zip"
    },
    "tool-esp-rom-elfs": {
      "type": "tool",
      "optional": true,
      "owner": "pioarduino",
      "package-version": "2024.10.11",
      "version": "https://github.com/pioarduino/registry/releases/download/0.0.1/esp-rom-elfs-20241011.zip"
    },
    "tool-ninja": {
      "type": "tool",
      "optional": true,
      "owner": "pioarduino",
      "package-version": "1.10.2",
      "version": "https://github.com/pioarduino/registry/releases/download/0.0.1/ninja-1.10.2.zip"
    },
    "tool-scons": {
      "type": "tool",
      "optional": true,
      "owner": "pioarduino",
      "package-version": "4.40801.0",
      "version": "https://github.com/pioarduino/registry/releases/download/0.0.1/scons-4.8.1.zip"
    }
  }
}<|MERGE_RESOLUTION|>--- conflicted
+++ resolved
@@ -18,11 +18,7 @@
     "type": "git",
     "url": "https://github.com/pioarduino/platform-espressif32.git"
   },
-<<<<<<< HEAD
-  "version": "53.03.13",
-=======
   "version": "55.03.30+develop",
->>>>>>> e3642508
   "frameworks": {
     "arduino": {
       "script": "builder/frameworks/arduino.py"
@@ -37,11 +33,7 @@
       "type": "framework",
       "optional": true,
       "owner": "espressif",
-<<<<<<< HEAD
-      "version": "https://github.com/espressif/arduino-esp32/archive/release/v3.1.x.zip"
-=======
       "version": "https://github.com/espressif/arduino-esp32/archive/release/v3.3.x.zip"
->>>>>>> e3642508
     },
     "framework-arduinoespressif32-libs": {
       "type": "framework",
@@ -59,35 +51,21 @@
       "type": "framework",
       "optional": true,
       "owner": "pioarduino",
-<<<<<<< HEAD
-      "version": "https://github.com/pioarduino/esp-idf/releases/download/v5.3.2.250210/esp-idf-v5.3.2.zip"
-=======
       "version": "https://github.com/pioarduino/esp-idf/releases/download/v5.5.0.20250510/esp-idf-v5.5.0.zip"
->>>>>>> e3642508
     },
     "toolchain-xtensa-esp-elf": {
       "type": "toolchain",
       "optional": true,
       "owner": "pioarduino",
-<<<<<<< HEAD
-      "package-version": "13.2.0+20240530",
-      "version": "https://github.com/pioarduino/registry/releases/download/0.0.1/xtensa-esp-elf-13.2.0_20240530.zip"
-=======
       "package-version": "14.2.0+20241119",
       "version": "https://github.com/pioarduino/registry/releases/download/0.0.1/xtensa-esp-elf-14.2.0_20241119.zip"
->>>>>>> e3642508
     },
     "toolchain-riscv32-esp": {
       "type": "toolchain",
       "optional": true,
       "owner": "pioarduino",
-<<<<<<< HEAD
-      "package-version": "13.2.0+20240530",
-      "version": "https://github.com/pioarduino/registry/releases/download/0.0.1/riscv32-esp-elf-13.2.0_20240530.zip"
-=======
       "package-version": "14.2.0+20241119",
       "version": "https://github.com/pioarduino/registry/releases/download/0.0.1/riscv32-esp-elf-14.2.0_20241119.zip"
->>>>>>> e3642508
     },
     "toolchain-esp32ulp": {
       "type": "toolchain",
