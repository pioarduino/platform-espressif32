--- conflicted
+++ resolved
@@ -45,21 +45,13 @@
       "type": "framework",
       "optional": true,
       "owner": "espressif",
-<<<<<<< HEAD
-      "version": "https://github.com/pioarduino/platform-espressif32/releases/download/54.03.20/c2_arduino_compile_skeleton.zip"
-=======
       "version": "https://github.com/pioarduino/platform-espressif32/releases/download/55.03.30-alpha1/c2_arduino_compile_skeleton.zip"
->>>>>>> 74fe91df
     },
     "framework-espidf": {
       "type": "framework",
       "optional": true,
       "owner": "pioarduino",
-<<<<<<< HEAD
-      "version": "https://github.com/pioarduino/esp-idf/releases/download/v5.4.1.250411/esp-idf-v5.4.1.zip"
-=======
       "version": "https://github.com/pioarduino/esp-idf/releases/download/v5.5.0.20250422/esp-idf-v5.5.0.zip"
->>>>>>> 74fe91df
     },
     "toolchain-xtensa-esp-elf": {
       "type": "toolchain",
@@ -94,7 +86,6 @@
     "tool-esptoolpy": {
       "type": "uploader",
       "optional": false,
-<<<<<<< HEAD
       "owner": "pioarduino",
       "version": "https://github.com/pioarduino/esptool/releases/download/v4.8.9/esptool.zip"
     },
@@ -102,15 +93,6 @@
       "type": "tool",
       "optional": false,
       "owner": "pioarduino",
-=======
-      "owner": "pioarduino",
-      "version": "https://github.com/pioarduino/esptool/releases/download/v4.8.9/esptool.zip"
-    },
-    "tl-install": {
-      "type": "tool",
-      "optional": false,
-      "owner": "pioarduino",
->>>>>>> 74fe91df
       "version": "https://github.com/pioarduino/esp_install/releases/download/v5.0.0/esp_install-v5.0.0.zip"
     },
     "tool-dfuutil-arduino": {
@@ -128,13 +110,8 @@
     "tool-mklittlefs": {
       "type": "uploader",
       "optional": true,
-<<<<<<< HEAD
       "owner": "pioarduino",
       "version": "https://github.com/pioarduino/registry/releases/download/0.0.1/mklittlefs-3.2.0.zip"
-=======
-      "owner": "tasmota",
-      "version": "^3.2.0"
->>>>>>> 74fe91df
     },
     "tool-mkfatfs": {
       "type": "uploader",
@@ -163,7 +140,6 @@
     "tool-pvs-studio": {
       "type": "tool",
       "optional": true,
-<<<<<<< HEAD
       "owner": "pioarduino",
       "version": "https://github.com/pioarduino/registry/releases/download/0.0.1/pvs-studio-v7.18.zip"
     },
@@ -175,26 +151,12 @@
     },
     "tool-esp-rom-elfs": {
       "type": "tool",
-=======
-      "owner": "platformio",
-      "version": "^7.18.0"
-    },
-    "tool-cmake": {
-      "type": "tool",
->>>>>>> 74fe91df
       "optional": true,
       "owner": "pioarduino",
       "version": "https://github.com/pioarduino/registry/releases/download/0.0.1/esp-rom-elfs-20241011.zip"
     },
-    "tool-esp-rom-elfs": {
-      "type": "tool",
-      "optional": true,
-      "owner": "platformio",
-      "version": "0.0.1+20241011"
-    },
     "tool-ninja": {
       "type": "tool",
-<<<<<<< HEAD
       "optional": true,
       "owner": "pioarduino",
       "version": "https://github.com/pioarduino/registry/releases/download/0.0.1/ninja-1.10.2.zip"
@@ -204,17 +166,6 @@
       "optional": true,
       "owner": "pioarduino",
       "version": "https://github.com/pioarduino/registry/releases/download/0.0.1/scons-4.8.1.zip"
-=======
-      "optional": true,
-      "owner": "platformio",
-      "version": "^1.7.0"
-    },
-    "tool-scons": {
-      "type": "tool",
-      "optional": true,
-      "owner": "platformio",
-      "version": "~4.40801.0"
->>>>>>> 74fe91df
     }
   }
 }