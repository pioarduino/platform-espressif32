{
  "name": "espressif32",
  "title": "Espressif 32",
  "description": "Espressif Systems is a privately held fabless semiconductor company. They provide wireless communications and Wi-Fi chips which are widely used in mobile devices and the Internet of Things applications.",
  "homepage": "https://espressif.com/",
  "license": "Apache-2.0",
  "keywords": [
    "dev-platform",
    "WiFi",
    "Bluetooth",
    "Xtensa",
    "RISC-V"
  ],
  "engines": {
    "platformio": ">=6.1.18"
  },
  "repository": {
    "type": "git",
    "url": "https://github.com/pioarduino/platform-espressif32.git"
  },
  "version": "54.04.20",
  "frameworks": {
    "arduino": {
      "script": "builder/frameworks/arduino.py"
    },
    "espidf": {
      "package": "framework-espidf",
      "script": "builder/frameworks/espidf.py"
    }
  },
  "packages": {
    "framework-arduinoespressif32": {
      "type": "framework",
      "optional": true,
      "owner": "espressif",
      "version": "https://github.com/espressif/arduino-esp32/archive/refs/heads/master.zip"
    },
    "framework-arduinoespressif32-libs": {
      "type": "framework",
      "optional": true,
      "owner": "espressif",
      "version": ""
    },
    "framework-arduino-c2-skeleton-lib": {
      "type": "framework",
      "optional": true,
      "owner": "espressif",
      "version": "https://github.com/pioarduino/platform-espressif32/releases/download/54.03.20/c2_arduino_compile_skeleton.zip"
    },
    "framework-espidf": {
      "type": "framework",
      "optional": true,
      "owner": "pioarduino",
<<<<<<< HEAD
      "version": "https://github.com/pioarduino/esp-idf/releases/download/v5.4.1.250411/esp-idf-v5.4.1.zip"
=======
      "version": "https://github.com/pioarduino/esp-idf/releases/download/v5.3.3.250415/esp-idf-v5.3.3.zip"
>>>>>>> dde47187
    },
    "xtensa-esp-elf": {
      "type": "toolchain",
      "optional": true,
      "owner": "",
      "version": ""
    },
    "riscv32-esp-elf": {
      "type": "toolchain",
      "optional": true,
      "owner": "",
      "version": ""
    },
    "esp32ulp-elf": {
      "type": "toolchain",
      "optional": true,
      "owner": "",
      "version": ""
    },
    "xtensa-esp-elf-gdb": {
      "type": "debugger",
      "optional": true,
      "owner": "",
      "version": ""
    },
    "riscv32-esp-elf-gdb": {
      "type": "debugger",
      "optional": true,
      "owner": "",
      "version": ""
    },
    "tool-esptoolpy": {
      "type": "uploader",
      "optional": false,
      "owner": "pioarduino",
      "version": "https://github.com/pioarduino/esptool/releases/download/v4.8.9/esptool.zip"
    },
    "tl-install": {
      "optional": false,
      "owner": "pioarduino",
      "version": "https://github.com/pioarduino/esp_install/releases/download/v3.0.0/esp_install-v3.0.0.zip"
    },
    "tool-scons": {
      "optional": true,
      "owner": "",
      "version": "https://github.com/pioarduino/scons/releases/download/4.8.1/scons-local-4.8.1.tar.gz"
    },
    "tool-cmake": {
      "optional": true,
      "owner": "",
      "version": ""
    },
    "tool-ninja": {
      "optional": true,
      "owner": "",
      "version": ""
    },
    "tool-dfuutil": {
      "type": "uploader",
      "optional": true,
      "owner": "",
      "version": ""
    },
    "tool-openocd-esp32": {
      "type": "debugger",
      "optional": true,
      "owner": "pioarduino",
      "version": "https://github.com/pioarduino/registry/releases/download/0.0.1/openocd-v0.12.0-esp32-20250226.zip"
    },
    "tool-esp-rom-elfs": {
       "optional": true,
       "owner": "",
       "version": "https://github.com/pioarduino/registry/releases/download/0.0.1/esp-rom-elfs-20241011.zip"
    },
    "tool-esp-rom-elfs": {
       "optional": true,
       "owner": "",
       "version": "https://github.com/pioarduino/registry/releases/download/0.0.1/esp-rom-elfs-20241011.zip"
    },
    "tool-mklittlefs": {
      "type": "uploader",
      "optional": true,
      "owner": "",
      "version": ""
    },
    "tool-mkfatfs": {
      "type": "uploader",
      "optional": true,
      "owner": "",
      "version": ""
    },
    "tool-mkspiffs": {
      "type": "uploader",
      "optional": true,
      "owner": "",
      "version": ""
    },
    "tool-cppcheck": {
      "optional": true,
      "owner": "",
      "version": ""
    },
    "tool-clangtidy": {
      "optional": true,
      "owner": "",
      "version": ""
    },
    "tool-pvs-studio": {
      "optional": true,
      "owner": "",
      "version": ""
    },
    "contrib-piohome": {
      "optional": true,
      "owner": "",
      "version": ""
    },
    "contrib-pioremote": {
      "optional": true,
      "owner": "",
      "version": ""
    }
  }
}<|MERGE_RESOLUTION|>--- conflicted
+++ resolved
@@ -18,7 +18,7 @@
     "type": "git",
     "url": "https://github.com/pioarduino/platform-espressif32.git"
   },
-  "version": "54.04.20",
+  "version": "53.03.10",
   "frameworks": {
     "arduino": {
       "script": "builder/frameworks/arduino.py"
@@ -51,11 +51,7 @@
       "type": "framework",
       "optional": true,
       "owner": "pioarduino",
-<<<<<<< HEAD
-      "version": "https://github.com/pioarduino/esp-idf/releases/download/v5.4.1.250411/esp-idf-v5.4.1.zip"
-=======
       "version": "https://github.com/pioarduino/esp-idf/releases/download/v5.3.3.250415/esp-idf-v5.3.3.zip"
->>>>>>> dde47187
     },
     "xtensa-esp-elf": {
       "type": "toolchain",
