--- conflicted
+++ resolved
@@ -41,25 +41,9 @@
       "owner": "espressif",
       "version": ""
     },
-    "framework-arduino-c2-skeleton-lib": {
-      "type": "framework",
-      "optional": true,
-<<<<<<< HEAD
-      "owner": "espressif",
-      "version": "https://github.com/pioarduino/platform-espressif32/releases/download/53.03.10-rc3/c2_arduino_compile_skeleton.zip"
-    },
     "framework-espidf": {
       "type": "framework",
       "optional": true,
-      "owner": "pioarduino",
-      "version": "https://github.com/pioarduino/esp-idf/releases/download/v5.3.2.241012/esp-idf-v5.3.2.zip"
-    },
-    "toolchain-xtensa-esp-elf": {
-      "type": "toolchain",
-      "optional": true,
-      "owner": "platformio",
-      "version": "13.2.0+20240530"
-=======
       "owner": "pioarduino",
       "version": "https://github.com/pioarduino/esp-idf/releases/download/v5.3.2.241012/esp-idf-v5.3.2.zip"
     },
@@ -68,59 +52,36 @@
       "optional": true,
       "owner": "",
       "version": ""
->>>>>>> 87e5efc4
     },
     "riscv32-esp-elf": {
       "type": "toolchain",
       "optional": true,
-<<<<<<< HEAD
-      "owner": "platformio",
-      "version": "13.2.0+20240530"
-=======
       "owner": "",
       "version": ""
->>>>>>> 87e5efc4
     },
     "esp32ulp-elf": {
       "type": "toolchain",
       "optional": true,
-<<<<<<< HEAD
-      "owner": "platformio",
-      "version": "~1.23800.0"
-=======
       "owner": "",
       "version": ""
->>>>>>> 87e5efc4
     },
     "xtensa-esp-elf-gdb": {
       "type": "debugger",
       "optional": true,
-<<<<<<< HEAD
-      "owner": "platformio",
-      "version": "14.2.0+20240403"
-=======
       "owner": "",
       "version": ""
->>>>>>> 87e5efc4
     },
     "riscv32-esp-elf-gdb": {
       "type": "debugger",
       "optional": true,
-<<<<<<< HEAD
-      "owner": "platformio",
-      "version": "14.2.0+20240403"
-=======
       "owner": "",
       "version": ""
->>>>>>> 87e5efc4
     },
     "tool-esptoolpy": {
       "type": "uploader",
       "optional": false,
       "owner": "pioarduino",
       "version": "https://github.com/pioarduino/esptool/releases/download/v4.8.5/esptool.zip"
-<<<<<<< HEAD
-=======
     },
     "tl-install": {
       "optional": false,
@@ -131,7 +92,6 @@
       "optional": true,
       "owner": "",
       "version": "https://github.com/pioarduino/scons/releases/download/4.8.1/scons-local-4.8.1.tar.gz"
->>>>>>> 87e5efc4
     },
     "tool-cmake": {
       "optional": true,
