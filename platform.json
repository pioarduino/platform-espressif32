{
  "name": "espressif32",
  "title": "Espressif 32",
  "description": "Espressif Systems is a privately held fabless semiconductor company. They provide wireless communications and Wi-Fi chips which are widely used in mobile devices and the Internet of Things applications.",
  "homepage": "https://espressif.com/",
  "license": "Apache-2.0",
  "keywords": [
    "dev-platform",
    "Wi-Fi",
    "Bluetooth",
    "Xtensa",
    "RISC-V"
  ],
  "engines": {
    "platformio": ">=6.1.16"
  },
  "repository": {
    "type": "git",
    "url": "https://github.com/pioarduino/platform-espressif32.git"
  },
  "version": "51.03.06",
  "frameworks": {
    "arduino": {
      "script": "builder/frameworks/arduino.py"
    },
    "espidf": {
      "package": "framework-espidf",
      "script": "builder/frameworks/espidf.py"
    }
  },
  "packages": {
    "framework-arduinoespressif32": {
      "type": "framework",
      "optional": true,
      "owner": "espressif",
      "version": "https://github.com/espressif/arduino-esp32/releases/download/3.0.6/esp32-3.0.6.zip"
    },
    "framework-arduinoespressif32-libs": {
      "type": "framework",
      "optional": true,
      "owner": "espressif",
      "version": "https://github.com/espressif/esp32-arduino-lib-builder/releases/download/idf-release_v5.1/esp32-arduino-libs-idf-release_v5.1-632e0c2a.zip"
    },
    "framework-espidf": {
      "type": "framework",
      "optional": true,
      "owner": "pioarduino",
      "version": "https://github.com/pioarduino/esp-idf/releases/download/v5.1.4.241008/esp-idf-v5.1.4.zip"
    },
    "toolchain-xtensa-esp32": {
      "type": "toolchain",
      "optional": true,
      "owner": "espressif",
      "version": "12.2.0+20230208"
    },
    "toolchain-xtensa-esp32s2": {
      "type": "toolchain",
      "optional": true,
      "owner": "espressif",
      "version": "12.2.0+20230208"
    },
    "toolchain-xtensa-esp32s3": {
      "type": "toolchain",
      "optional": true,
      "owner": "espressif",
      "version": "12.2.0+20230208"
    },
    "toolchain-riscv32-esp": {
      "type": "toolchain",
      "optional": true,
      "owner": "espressif",
      "version": "12.2.0+20230208"
    },
    "toolchain-esp32ulp": {
      "type": "toolchain",
      "optional": true,
      "owner": "platformio",
      "version": "~1.23500.0"
    },
      "tool-xtensa-esp-elf-gdb": {
      "type": "debugger",
      "optional": true,
      "owner": "espressif",
      "version": "~12.1.0"
    },
    "tool-riscv32-esp-elf-gdb": {
      "type": "debugger",
      "optional": true,
      "owner": "espressif",
      "version": "~12.1.0"
    },
    "tool-esptoolpy": {
      "type": "uploader",
      "owner": "pioarduino",
<<<<<<< HEAD
      "version": "https://github.com/pioarduino/esptool/releases/download/v4.8.0/esptool.zip"
=======
      "version": "https://github.com/pioarduino/esptool/releases/download/v4.8.1/esptool.zip"
>>>>>>> 33907b23
    },
    "tool-dfuutil-arduino": {
      "type": "uploader",
      "optional": true,
      "owner": "platformio",
      "version": "~1.11.0"
    },
    "tool-openocd-esp32": {
      "type": "debugger",
      "optional": true,
      "owner": "platformio",
      "version": "~2.1100.0"
    },
    "tool-mklittlefs": {
      "type": "uploader",
      "owner": "tasmota",
      "version": "^3.2.0"
    },
    "tool-mkfatfs": {
      "type": "uploader",
      "optional": true,
      "owner": "platformio",
      "version": "~2.0.0"
    },
    "tool-mkspiffs": {
      "type": "uploader",
      "optional": true,
      "owner": "platformio",
      "version": "~2.230.0"
    },
    "tool-cmake": {
      "optional": true,
      "owner": "platformio",
      "version": "~3.21.0"
    },
    "tool-ninja": {
      "optional": true,
      "owner": "platformio",
      "version": "^1.7.0"
    }
  }
}<|MERGE_RESOLUTION|>--- conflicted
+++ resolved
@@ -92,11 +92,7 @@
     "tool-esptoolpy": {
       "type": "uploader",
       "owner": "pioarduino",
-<<<<<<< HEAD
-      "version": "https://github.com/pioarduino/esptool/releases/download/v4.8.0/esptool.zip"
-=======
       "version": "https://github.com/pioarduino/esptool/releases/download/v4.8.1/esptool.zip"
->>>>>>> 33907b23
     },
     "tool-dfuutil-arduino": {
       "type": "uploader",
